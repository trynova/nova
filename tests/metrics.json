--- conflicted
+++ resolved
@@ -1,16 +1,9 @@
 {
   "results": {
-<<<<<<< HEAD
-    "crash": 13104,
-    "fail": 9059,
-    "pass": 24565,
-    "skip": 73,
-=======
     "crash": 13216,
     "fail": 8877,
     "pass": 24643,
     "skip": 65,
->>>>>>> 4e63fc96
     "timeout": 0,
     "unresolved": 0
   },
