--- conflicted
+++ resolved
@@ -1,14 +1,8 @@
 {
   "results": {
-<<<<<<< HEAD
-    "crash": 11367,
-    "fail": 7699,
-    "pass": 27670,
-=======
-    "crash": 11460,
-    "fail": 7692,
-    "pass": 27584,
->>>>>>> b6ec49ac
+    "crash": 11358,
+    "fail": 7700,
+    "pass": 27678,
     "skip": 65,
     "timeout": 0,
     "unresolved": 0
