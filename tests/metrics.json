{
  "results": {
<<<<<<< HEAD
    "crash": 23243,
    "fail": 6003,
    "pass": 15775,
    "skip": 30,
    "timeout": 0,
=======
    "crash": 22857,
    "fail": 5827,
    "pass": 16335,
    "skip": 31,
    "timeout": 1,
>>>>>>> 1b43f359
    "unresolved": 0
  },
  "total": 45051
}<|MERGE_RESOLUTION|>--- conflicted
+++ resolved
@@ -1,18 +1,10 @@
 {
   "results": {
-<<<<<<< HEAD
-    "crash": 23243,
-    "fail": 6003,
-    "pass": 15775,
-    "skip": 30,
-    "timeout": 0,
-=======
     "crash": 22857,
     "fail": 5827,
     "pass": 16335,
     "skip": 31,
     "timeout": 1,
->>>>>>> 1b43f359
     "unresolved": 0
   },
   "total": 45051
