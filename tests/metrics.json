--- conflicted
+++ resolved
@@ -1,14 +1,9 @@
 {
   "results": {
-<<<<<<< HEAD
-    "crash": 12733,
-    "fail": 7707,
-    "pass": 26296,
-=======
+
     "crash": 13000,
     "fail": 7716,
     "pass": 26020,
->>>>>>> 48ea6597
     "skip": 65,
     "timeout": 0,
     "unresolved": 0
