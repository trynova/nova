--- conflicted
+++ resolved
@@ -1,16 +1,9 @@
 {
   "results": {
-<<<<<<< HEAD
-    "crash": 16210,
-    "fail": 8266,
-    "pass": 20772,
-    "skip": 40,
-=======
-    "crash": 15743,
-    "fail": 8370,
-    "pass": 21133,
+    "crash": 15668,
+    "fail": 8374,
+    "pass": 21204,
     "skip": 42,
->>>>>>> 8d6c2a35
     "timeout": 3,
     "unresolved": 0
   },
