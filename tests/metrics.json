--- conflicted
+++ resolved
@@ -1,14 +1,8 @@
 {
   "results": {
-<<<<<<< HEAD
     "crash": 14024,
     "fail": 9698,
     "pass": 21524,
-=======
-    "crash": 15668,
-    "fail": 8374,
-    "pass": 21204,
->>>>>>> 88b39ac9
     "skip": 42,
     "timeout": 3,
     "unresolved": 0
