--- conflicted
+++ resolved
@@ -1,16 +1,9 @@
 {
   "results": {
-<<<<<<< HEAD
-    "crash": 15639,
-    "fail": 8355,
-    "pass": 21252,
-    "skip": 42,
-=======
     "crash": 13881,
     "fail": 9685,
     "pass": 21677,
     "skip": 45,
->>>>>>> 27b016e0
     "timeout": 3,
     "unresolved": 0
   },
