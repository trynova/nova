--- conflicted
+++ resolved
@@ -1,14 +1,8 @@
 {
   "results": {
-<<<<<<< HEAD
-    "crash": 11421,
-    "fail": 7715,
-    "pass": 27600,
-=======
-    "crash": 11467,
-    "fail": 7693,
-    "pass": 27576,
->>>>>>> 393be148
+    "crash": 11438,
+    "fail": 7691,
+    "pass": 27607,
     "skip": 65,
     "timeout": 0,
     "unresolved": 0
