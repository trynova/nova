--- conflicted
+++ resolved
@@ -1,16 +1,9 @@
 {
   "results": {
-<<<<<<< HEAD
     "crash": 15668,
     "fail": 8374,
     "pass": 21204,
     "skip": 42,
-=======
-    "crash": 16026,
-    "fail": 8361,
-    "pass": 20861,
-    "skip": 40,
->>>>>>> 55d16cc0
     "timeout": 3,
     "unresolved": 0
   },
