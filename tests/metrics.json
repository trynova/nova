{
  "results": {
<<<<<<< HEAD
    "crash": 11438,
    "fail": 7691,
    "pass": 27607,
=======
    "crash": 11281,
    "fail": 7698,
    "pass": 27757,
>>>>>>> 2f5f5c77
    "skip": 65,
    "timeout": 0,
    "unresolved": 0
  },
  "total": 46801
}<|MERGE_RESOLUTION|>--- conflicted
+++ resolved
@@ -1,14 +1,8 @@
 {
   "results": {
-<<<<<<< HEAD
-    "crash": 11438,
-    "fail": 7691,
-    "pass": 27607,
-=======
     "crash": 11281,
     "fail": 7698,
     "pass": 27757,
->>>>>>> 2f5f5c77
     "skip": 65,
     "timeout": 0,
     "unresolved": 0
