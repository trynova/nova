--- conflicted
+++ resolved
@@ -41,11 +41,8 @@
     "weak-refs",
     "atomics",
     "regexp",
-<<<<<<< HEAD
-    "annex-b"
-=======
+    "annex-b",
     "set"
->>>>>>> 1cfa1fa0
 ]
 array-buffer = []
 atomics = ["array-buffer", "shared-array-buffer"]
