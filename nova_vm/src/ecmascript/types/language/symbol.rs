--- conflicted
+++ resolved
@@ -115,11 +115,7 @@
 }
 
 impl Symbol {
-<<<<<<< HEAD
-    /// [20.4.3.3.1 SymbolDescriptiveString ( sym )](https://tc39.es/ecma262/#sec-symboldescriptivestring)
-=======
     /// ### [20.4.3.3.1 SymbolDescriptiveString ( sym )](https://tc39.es/ecma262/#sec-symboldescriptivestring)
->>>>>>> a8b99299
     pub fn descriptive_string(self, agent: &mut Agent) -> String {
         if let Some(descriptor) = agent[self].descriptor {
             String::concat(
