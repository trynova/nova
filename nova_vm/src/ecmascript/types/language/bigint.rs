// This Source Code Form is subject to the terms of the Mozilla Public
// License, v. 2.0. If a copy of the MPL was not distributed with this
// file, You can obtain one at https://mozilla.org/MPL/2.0/.

mod data;
mod operators;

use super::{
    IntoPrimitive, IntoValue, Primitive, String, Value,
    into_numeric::IntoNumeric,
    numeric::Numeric,
    value::{BIGINT_DISCRIMINANT, SMALL_BIGINT_DISCRIMINANT},
};
use crate::{
    SmallInteger, bigint_bitwise_op,
    ecmascript::execution::{Agent, JsResult, agent::ExceptionType},
    engine::{
        context::{Bindable, NoGcScope},
        rootable::{HeapRootData, HeapRootRef, Rootable},
    },
    heap::{
        CompactionLists, CreateHeapData, Heap, HeapMarkAndSweep, PrimitiveHeap, WorkQueues,
        indexes::BigIntIndex,
    },
    with_radix,
};
use core::ops::{Index, IndexMut, Neg};
pub use data::BigIntHeapData;
<<<<<<< HEAD
use num_bigint::{Sign, ToBigInt};
use std::ops::{BitAnd, BitOr, BitXor};
=======
use num_bigint::Sign;
use operators::{left_shift_bigint, left_shift_i64, right_shift_bigint, right_shift_i64};
>>>>>>> 47934b17

impl<'a> IntoValue<'a> for BigInt<'a> {
    fn into_value(self) -> Value<'a> {
        match self {
            BigInt::BigInt(data) => Value::BigInt(data.unbind()),
            BigInt::SmallBigInt(data) => Value::SmallBigInt(data),
        }
    }
}

impl<'a> IntoPrimitive<'a> for BigInt<'a> {
    fn into_primitive(self) -> Primitive<'a> {
        self.into()
    }
}

impl<'a> IntoNumeric<'a> for BigInt<'a> {
    fn into_numeric(self) -> Numeric<'a> {
        self.into()
    }
}

#[derive(Debug, Clone, Copy, PartialEq, Eq, PartialOrd, Ord)]
#[repr(transparent)]
pub struct HeapBigInt<'a>(BigIntIndex<'a>);

#[derive(Debug, Clone, Copy)]
pub enum BigIntMathematicalValue {
    Integer(i64),
    Number(f64),
}

impl<'a> HeapBigInt<'a> {
    pub(crate) const fn _def() -> Self {
        Self(BigIntIndex::from_u32_index(0))
    }

    pub(crate) fn get_index(self) -> usize {
        self.0.into_index()
    }

    pub(crate) fn mathematical_value(
        self,
        agent: &Agent,
        _: NoGcScope<'a, '_>,
    ) -> BigIntMathematicalValue {
        let sign = agent[self].data.sign();
        let mut iter = agent[self].data.iter_u64_digits();
        if iter.len() == 1 {
            let data = iter.next().unwrap();
            return if data < i64::MAX as u64 {
                let data = data as i64;
                if sign == Sign::Minus {
                    BigIntMathematicalValue::Integer(data.neg())
                } else {
                    BigIntMathematicalValue::Integer(data)
                }
            } else {
                let data = data as f64;
                if sign == Sign::Minus {
                    BigIntMathematicalValue::Number(data.neg())
                } else {
                    BigIntMathematicalValue::Number(data)
                }
            };
        }
        let mut base = 0.0f64;
        let sign = if sign == Sign::Minus { -1.0 } else { 1.0 };
        for (repeat, part) in iter.enumerate() {
            let multiplier = sign * 2f64.powi(repeat as i32 * 64);
            base += (part as f64) * multiplier;
        }
        BigIntMathematicalValue::Number(base)
    }
}

// SAFETY: Property implemented as a lifetime transmute.
unsafe impl Bindable for HeapBigInt<'_> {
    type Of<'a> = HeapBigInt<'a>;

    #[inline(always)]
    fn unbind(self) -> Self::Of<'static> {
        unsafe { core::mem::transmute::<Self, Self::Of<'static>>(self) }
    }

    #[inline(always)]
    fn bind<'a>(self, _gc: NoGcScope<'a, '_>) -> Self::Of<'a> {
        unsafe { core::mem::transmute::<Self, Self::Of<'a>>(self) }
    }
}

impl<'a> IntoValue<'a> for HeapBigInt<'a> {
    fn into_value(self) -> Value<'a> {
        Value::BigInt(self.unbind())
    }
}

impl<'a> IntoPrimitive<'a> for HeapBigInt<'a> {
    fn into_primitive(self) -> Primitive<'a> {
        Primitive::BigInt(self.unbind())
    }
}

impl<'a> TryFrom<Value<'a>> for HeapBigInt<'a> {
    type Error = ();

    fn try_from(value: Value<'a>) -> Result<Self, Self::Error> {
        if let Value::BigInt(x) = value {
            Ok(x)
        } else {
            Err(())
        }
    }
}

impl<'a> TryFrom<Primitive<'a>> for HeapBigInt<'a> {
    type Error = ();

    fn try_from(value: Primitive<'a>) -> Result<Self, Self::Error> {
        if let Primitive::BigInt(x) = value {
            Ok(x)
        } else {
            Err(())
        }
    }
}

#[derive(Debug, Clone, Copy, PartialEq)]
#[repr(transparent)]
pub struct SmallBigInt(SmallInteger);

impl SmallBigInt {
    #[inline(always)]
    pub(crate) const fn zero() -> Self {
        Self(SmallInteger::zero())
    }

    #[inline(always)]
    pub(crate) fn into_i64(self) -> i64 {
        self.0.into_i64()
    }

    pub(crate) const fn into_inner(self) -> SmallInteger {
        self.0
    }
}

impl core::ops::Not for SmallBigInt {
    type Output = Self;
    #[inline(always)]
    fn not(self) -> Self::Output {
        Self(!self.0)
    }
}

impl core::ops::Neg for SmallBigInt {
    type Output = Self;
    #[inline(always)]
    fn neg(self) -> Self::Output {
        Self(-self.0)
    }
}

impl<'a> From<HeapBigInt<'a>> for BigInt<'a> {
    fn from(value: HeapBigInt<'a>) -> Self {
        Self::BigInt(value)
    }
}

impl From<SmallBigInt> for BigInt<'static> {
    fn from(value: SmallBigInt) -> Self {
        Self::SmallBigInt(value)
    }
}

impl<'a> From<HeapBigInt<'a>> for Value<'a> {
    fn from(value: HeapBigInt<'a>) -> Self {
        Self::BigInt(value)
    }
}

impl From<SmallBigInt> for Value<'static> {
    fn from(value: SmallBigInt) -> Self {
        Self::SmallBigInt(value)
    }
}

impl From<SmallInteger> for SmallBigInt {
    fn from(value: SmallInteger) -> Self {
        SmallBigInt(value)
    }
}

impl TryFrom<i64> for SmallBigInt {
    type Error = ();

    #[inline(always)]
    fn try_from(value: i64) -> Result<Self, Self::Error> {
        Ok(Self(value.try_into()?))
    }
}

impl TryFrom<u64> for SmallBigInt {
    type Error = ();

    #[inline(always)]
    fn try_from(value: u64) -> Result<Self, Self::Error> {
        Ok(Self(value.try_into()?))
    }
}

impl TryFrom<&num_bigint::BigInt> for SmallBigInt {
    type Error = ();

    fn try_from(value: &num_bigint::BigInt) -> Result<Self, Self::Error> {
        Ok(Self(i64::try_from(value).map_err(|_| ())?.try_into()?))
    }
}

/// ### [6.1.6.2 The BigInt Type](https://tc39.es/ecma262/#sec-ecmascript-language-types-bigint-type)
///
/// The BigInt type represents an integer value. The value may be any size and
/// is not limited to a particular bit-width. Generally, where not otherwise
/// noted, operations are designed to return exact mathematically-based
/// answers. For binary operations, BigInts act as two's complement binary
/// strings, with negative numbers treated as having bits set infinitely to the
/// left.
#[derive(Debug, Clone, Copy)]
#[repr(u8)]
pub enum BigInt<'a> {
    BigInt(HeapBigInt<'a>) = BIGINT_DISCRIMINANT,
    SmallBigInt(SmallBigInt) = SMALL_BIGINT_DISCRIMINANT,
}

#[derive(Debug, Clone, Copy)]
#[repr(u8)]
pub enum BigIntRootRepr {
    SmallBigInt(SmallBigInt) = SMALL_BIGINT_DISCRIMINANT,
    HeapRef(HeapRootRef) = 0x80,
}

impl<'a> BigInt<'a> {
    pub const fn zero() -> Self {
        Self::SmallBigInt(SmallBigInt::zero())
    }

    #[inline]
    pub fn from_i64(agent: &mut Agent, value: i64) -> Self {
        if let Ok(result) = SmallBigInt::try_from(value) {
            Self::SmallBigInt(result)
        } else {
            agent.heap.create(BigIntHeapData { data: value.into() })
        }
    }

    #[inline]
    pub fn from_u64(agent: &mut Agent, value: u64) -> Self {
        if let Ok(result) = SmallBigInt::try_from(value) {
            Self::SmallBigInt(result)
        } else {
            agent.heap.create(BigIntHeapData { data: value.into() })
        }
    }

    #[inline]
    pub(crate) fn from_num_bigint(agent: &mut Agent, value: num_bigint::BigInt) -> Self {
        if let Ok(result) = SmallBigInt::try_from(&value) {
            Self::SmallBigInt(result)
        } else {
            agent.heap.create(BigIntHeapData { data: value })
        }
    }

    /// ### [6.1.6.2.1 BigInt::unaryMinus ( x )](https://tc39.es/ecma262/#sec-numeric-types-bigint-unaryMinus)
    ///
    /// The abstract operation BigInt::unaryMinus takes argument x (a BigInt)
    /// and returns a BigInt.
    pub(crate) fn unary_minus(agent: &mut Agent, x: Self) -> Self {
        // 1. If x is 0ℤ, return 0ℤ.
        // NOTE: This is handled with the negation below.

        // 2. Return -x.
        match x {
            // It's possible to overflow SmallBigInt limits with negation.
            BigInt::SmallBigInt(x) => Self::from_i64(agent, -x.into_i64()),
            // But it's likewise possible to "de-overflow"!
            BigInt::BigInt(x) => Self::from_num_bigint(agent, -&agent[x].data),
        }
    }

    /// ### [6.1.6.2.2 BigInt::bitwiseNOT ( x )](https://tc39.es/ecma262/#sec-numeric-types-bigint-bitwiseNOT)
    ///
    /// The abstract operation BigInt::bitwiseNOT takes argument x (a BigInt)
    /// and returns a BigInt. It returns the one's complement of x.
    pub(crate) fn bitwise_not(agent: &mut Agent, x: Self) -> Self {
        // 1. Return -x - 1ℤ.
        // NOTE: We can use the builtin bitwise not operations instead.
        match x {
            BigInt::SmallBigInt(x) => BigInt::SmallBigInt(!x),
            BigInt::BigInt(x) => agent.heap.create(BigIntHeapData {
                data: !&agent[x].data,
            }),
        }
    }

    /// ### [6.1.6.2.3 BigInt::exponentiate ( base, exponent )](https://tc39.es/ecma262/#sec-numeric-types-bigint-exponentiate)
    ///
    /// The abstract operation BigInt::exponentiate takes arguments base (a
    /// BigInt) and exponent (a BigInt) and returns either a normal completion
    /// containing a BigInt or a throw completion.
    pub(crate) fn exponentiate(
        agent: &mut Agent,
        base: Self,
        exponent: Self,
        gc: NoGcScope<'a, '_>,
    ) -> JsResult<'a, Self> {
        // 1. If exponent < 0ℤ, throw a RangeError exception.
        if match exponent {
            BigInt::SmallBigInt(x) if x.into_i64() < 0 => true,
            BigInt::BigInt(x) => agent[x].data < 0.into(),
            _ => false,
        } {
            return Err(agent.throw_exception_with_static_message(
                ExceptionType::RangeError,
                "exponent must be positive",
                gc,
            ));
        }

        let BigInt::SmallBigInt(exponent) = exponent else {
            return Err(agent.throw_exception_with_static_message(
                ExceptionType::RangeError,
                "exponent over bounds",
                gc,
            ));
        };
        let Ok(exponent) = u32::try_from(exponent.into_i64()) else {
            return Err(agent.throw_exception_with_static_message(
                ExceptionType::RangeError,
                "exponent over bounds",
                gc,
            ));
        };

        if exponent == 1 {
            // Uninteresting pow.
            return Ok(base);
        }

        match base {
            BigInt::SmallBigInt(base) => {
                // 2. If base is 0ℤ and exponent is 0ℤ, return 1ℤ.
                // 3. Return base raised to the power exponent.
                let base = base.into_i64();
                if base == 0 && exponent == 0 || base == 1 {
                    return Ok(BigInt::SmallBigInt(SmallBigInt(1.into())));
                }
                if let Some(result) = base.checked_pow(exponent) {
                    Ok(Self::from_i64(agent, result))
                } else {
                    Ok(agent.heap.create(BigIntHeapData {
                        data: (base as i128).pow(exponent).into(),
                    }))
                }
            }
            BigInt::BigInt(base) => Ok(agent.heap.create(BigIntHeapData {
                data: agent[base].data.pow(exponent),
            })),
        }
        // NOTE: The BigInt implementation does not support native
        // exponentiation.
    }

    /// ### [6.1.6.2.4 BigInt::multiply ( x, y )](https://tc39.es/ecma262/#sec-numeric-types-bigint-multiply)
    ///
    /// The abstract operation BigInt::multiply takes arguments x (a BigInt)
    /// and y (a BigInt) and returns a BigInt.
    pub(crate) fn multiply(agent: &mut Agent, x: Self, y: Self) -> Self {
        match (x, y) {
            (BigInt::SmallBigInt(x), BigInt::SmallBigInt(y)) => {
                let (x, y) = (x.into_i64(), y.into_i64());
                // Note: Perform optimistic multiplication; only a subset of
                // i54 values overflow upon multiplication.
                let (result, overflowed) = x.overflowing_mul(y);

                if overflowed {
                    // If we indeed did overflow, then we must redo the
                    // multiplication with double the bit width.
                    let result = x as i128 * y as i128;
                    agent.heap.create(BigIntHeapData {
                        data: result.into(),
                    })
                } else {
                    Self::from_i64(agent, result)
                }
            }
            (BigInt::SmallBigInt(x), BigInt::BigInt(y))
            | (BigInt::BigInt(y), BigInt::SmallBigInt(x)) => match x.into_i64() {
                // Optimise out the few special cases.
                0 => BigInt::SmallBigInt(x),
                1 => BigInt::BigInt(y),
                x => agent.heap.create(BigIntHeapData {
                    data: x * &agent[y].data,
                }),
            },
            (BigInt::BigInt(x), BigInt::BigInt(y)) => agent.heap.create(BigIntHeapData {
                data: &agent[x].data * &agent[y].data,
            }),
        }
    }

    /// ### [6.1.6.2.5 BigInt::divide ( x, y )](https://tc39.es/ecma262/#sec-numeric-types-bigint-divide)
    pub(crate) fn divide(
        agent: &mut Agent,
        x: Self,
        y: Self,
        gc: NoGcScope<'a, '_>,
    ) -> JsResult<'a, Self> {
        match (x, y) {
            (BigInt::SmallBigInt(x), BigInt::SmallBigInt(y)) => {
                let y = y.into_i64();
                match y {
                    0 => Err(agent.throw_exception_with_static_message(
                        ExceptionType::RangeError,
                        "Division by zero",
                        gc,
                    )),
                    1 => Ok(BigInt::SmallBigInt(x)),
                    y => Ok(BigInt::SmallBigInt(
                        SmallBigInt::try_from(x.into_i64() / y).unwrap(),
                    )),
                }
            }
            (BigInt::SmallBigInt(x), BigInt::BigInt(y)) => {
                if x == SmallBigInt::zero() {
                    return Ok(Self::SmallBigInt(SmallBigInt::zero()));
                }
                Ok(Self::from_num_bigint(agent, x.into_i64() / &agent[y].data))
            }
            (BigInt::BigInt(x), BigInt::SmallBigInt(y)) => {
                let y = y.into_i64();
                match y {
                    0 => Err(agent.throw_exception_with_static_message(
                        ExceptionType::RangeError,
                        "Division by zero",
                        gc,
                    )),
                    1 => Ok(BigInt::BigInt(x)),
                    y => Ok(Self::from_num_bigint(agent, &agent[x].data / y)),
                }
            }
            (BigInt::BigInt(x), BigInt::BigInt(y)) => Ok(Self::from_num_bigint(
                agent,
                &agent[x].data / &agent[y].data,
            )),
        }
    }

    /// ### [6.1.6.2.6 BigInt::remainder ( n, d )](https://tc39.es/ecma262/#sec-numeric-types-bigint-remainder)
    ///
    /// The abstract operation BigInt::remainder takes arguments n (a BigInt)
    /// and d (a BigInt) and returns either a normal completion containing a
    /// BigInt or a throw completion.
    ///
    /// > NOTE: The sign of the result is the sign of the dividend.
    pub(crate) fn remainder(
        agent: &mut Agent,
        n: Self,
        d: Self,
        gc: NoGcScope<'a, '_>,
    ) -> JsResult<'a, Self> {
        match (n, d) {
            (BigInt::SmallBigInt(n), BigInt::SmallBigInt(d)) => {
                if d == SmallBigInt::zero() {
                    return Err(agent.throw_exception_with_static_message(
                        ExceptionType::RangeError,
                        "Division by zero",
                        gc,
                    ));
                }
                let (n, d) = (n.into_i64(), d.into_i64());
                let result = n % d;

                Ok(BigInt::SmallBigInt(SmallBigInt::try_from(result).unwrap()))
            }
            (BigInt::SmallBigInt(n), BigInt::BigInt(d)) => {
                Ok(Self::from_num_bigint(agent, n.into_i64() % &agent[d].data))
            }
            (BigInt::BigInt(n), BigInt::SmallBigInt(d)) => {
                if d == SmallBigInt::zero() {
                    return Err(agent.throw_exception_with_static_message(
                        ExceptionType::RangeError,
                        "Division by zero",
                        gc,
                    ));
                }
                Ok(Self::SmallBigInt(
                    SmallBigInt::try_from(
                        // Remainder can never be bigger than the divisor.
                        i64::try_from(&agent[n].data % d.into_i64()).unwrap(),
                    )
                    .unwrap(),
                ))
            }
            (BigInt::BigInt(n), BigInt::BigInt(d)) => Ok(Self::from_num_bigint(
                agent,
                &agent[n].data % &agent[d].data,
            )),
        }
    }

    /// ### [6.1.6.2.7 BigInt::add ( x, y )](https://tc39.es/ecma262/#sec-numeric-types-bigint-add)
    pub(crate) fn add(agent: &mut Agent, x: Self, y: Self) -> Self {
        match (x, y) {
            (BigInt::SmallBigInt(x), BigInt::SmallBigInt(y)) => {
                // Note: The result can still overflow stack bigint limits.
                // SAFETY: SmallBigInt is i54; add cannot overflow an i64.
                Self::from_i64(agent, unsafe { x.into_i64().unchecked_add(y.into_i64()) })
            }
            (BigInt::SmallBigInt(x), BigInt::BigInt(y))
            | (BigInt::BigInt(y), BigInt::SmallBigInt(x)) => match x.into_i64() {
                0 => y.into(),
                x => {
                    // Note: Adding a heap bigint and a stack bigint can
                    // produce a stack bigint if the two have opposing signs.
                    Self::from_num_bigint(agent, &agent[y].data + x)
                }
            },
            (BigInt::BigInt(x), BigInt::BigInt(y)) => {
                // Note: Adding two a heap bigints can produce a stack
                // bigint if the two have opposing signs.
                Self::from_num_bigint(agent, &agent[x].data + &agent[y].data)
            }
        }
    }

    /// ### [6.1.6.2.8 BigInt::subtract ( x, y )](https://tc39.es/ecma262/#sec-numeric-types-bigint-subtract)
    pub(crate) fn subtract(agent: &mut Agent, x: Self, y: Self) -> Self {
        match (x, y) {
            (BigInt::SmallBigInt(x), BigInt::SmallBigInt(y)) => {
                // Note: The result can still overflow stack bigint limits.
                // SAFETY: SmallBigInt is i54; subtract cannot overflow an i64.
                Self::from_i64(agent, unsafe { x.into_i64().unchecked_sub(y.into_i64()) })
            }
            (BigInt::SmallBigInt(x), BigInt::BigInt(y)) => {
                // Note: Subtract can produce a stack bigint.
                Self::from_num_bigint(agent, x.into_i64() - &agent[y].data)
            }
            (BigInt::BigInt(x), BigInt::SmallBigInt(y)) => match y.into_i64() {
                0 => BigInt::BigInt(x),
                y => {
                    // Note: Subtract can produce a stack bigint.
                    Self::from_num_bigint(agent, &agent[x].data - y)
                }
            },
            (BigInt::BigInt(x), BigInt::BigInt(y)) => {
                // Note: Subtract can produce a stack bigint.
                Self::from_num_bigint(agent, &agent[x].data - &agent[y].data)
            }
        }
    }

    /// ### [6.1.6.2.9 BigInt::leftShift ( x, y )](https://tc39.es/ecma262/#sec-numeric-types-bigint-leftShift)
    ///
    /// The abstract operation BigInt::leftShift takes arguments x (a BigInt)
    /// and y (a BigInt) and returns a BigInt.
    ///
    /// > NOTE: Semantics here should be equivalent to a bitwise shift, treating
    /// > the BigInt as an infinite length string of binary two's complement digits.
    pub(crate) fn left_shift<'gc>(
        agent: &mut Agent,
        x: Self,
        y: Self,
        gc: NoGcScope<'gc, '_>,
    ) -> JsResult<'gc, Self> {
        if let Some(r) = match (x, y) {
            (BigInt::SmallBigInt(x), BigInt::SmallBigInt(y)) => {
                left_shift_i64(agent, x.into_i64(), y.into_i64())
            }
            (BigInt::BigInt(x), BigInt::BigInt(y)) => {
                let x = &agent[x].clone().data;
                let y = &agent[y].clone().data;
                left_shift_bigint(agent, x, y)
            }
            (BigInt::BigInt(x), BigInt::SmallBigInt(y)) => {
                let x = &agent[x].clone().data;
                left_shift_bigint(agent, x, y.into_i64())
            }
            (BigInt::SmallBigInt(x), BigInt::BigInt(y)) => {
                let y = &agent[y].clone().data;
                left_shift_i64(agent, x.into_i64(), y)
            }
        } {
            Ok(r)
        } else {
            Err(agent.throw_exception_with_static_message(
                ExceptionType::RangeError,
                "BigInt is too large to allocate",
                gc,
            ))
        }
    }

    /// ### [6.1.6.2.10 BigInt::signedRightShift ( x, y )](https://tc39.es/ecma262/#sec-numeric-types-bigint-signedRightShift)
    ///
    /// The abstract operation BigInt::signedRightShift takes arguments x (a BigInt)
    /// and y (a BigInt) and returns a BigInt.
    pub(crate) fn signed_right_shift<'gc>(
        agent: &mut Agent,
        x: Self,
        y: Self,
        gc: NoGcScope<'gc, '_>,
    ) -> JsResult<'gc, Self> {
        if let Some(r) = match (x, y) {
            (BigInt::SmallBigInt(x), BigInt::SmallBigInt(y)) => {
                right_shift_i64(agent, x.into_i64(), y.into_i64())
            }
            (BigInt::BigInt(x), BigInt::BigInt(y)) => {
                let x = &agent[x].clone().data;
                let y = &agent[y].clone().data;
                right_shift_bigint(agent, x, y)
            }
            (BigInt::BigInt(x), BigInt::SmallBigInt(y)) => {
                let x = &agent[x].clone().data;
                right_shift_bigint(agent, x, y.into_i64())
            }
            (BigInt::SmallBigInt(x), BigInt::BigInt(y)) => {
                let y = &agent[y].clone().data;
                right_shift_i64(agent, x.into_i64(), y)
            }
        } {
            Ok(r)
        } else {
            Err(agent.throw_exception_with_static_message(
                ExceptionType::RangeError,
                "BigInt is too large to allocate",
                gc,
            ))
        }
    }

    /// ### [6.1.6.2.11 BigInt::unsignedRightShift ( x, y )](https://tc39.es/ecma262/#sec-numeric-types-bigint-unsignedRightShift)
    ///
    /// The abstract operation BigInt::unsignedRightShift takes arguments x (a BigInt)
    /// and y (a BigInt) and returns a throw completion.
    pub(crate) fn unsigned_right_shift<'gc>(
        agent: &mut Agent,
        _x: Self,
        _y: Self,
        gc: NoGcScope<'gc, '_>,
    ) -> JsResult<'gc, Value<'gc>> {
        Err(agent.throw_exception_with_static_message(
            ExceptionType::TypeError,
            "BigInts have no unsigned right shift, use >> instead",
            gc,
        ))
    }

    /// ### [6.1.6.2.12 BigInt::lessThan ( x, y )](https://tc39.es/ecma262/#sec-numeric-types-bigint-lessThan)
    ///
    /// The abstract operation BigInt::lessThan takes arguments x (a BigInt)
    /// and y (a BigInt) and returns a Boolean.
    pub(crate) fn less_than(
        agent: &impl Index<HeapBigInt<'a>, Output = BigIntHeapData>,
        x: Self,
        y: Self,
    ) -> bool {
        // 1. If ℝ(x) < ℝ(y), return true; otherwise return false.
        match (x, y) {
            (BigInt::BigInt(_), BigInt::SmallBigInt(_)) => false,
            (BigInt::SmallBigInt(_), BigInt::BigInt(_)) => true,
            (BigInt::BigInt(b1), BigInt::BigInt(b2)) => agent[b1].data < agent[b2].data,
            (BigInt::SmallBigInt(b1), BigInt::SmallBigInt(b2)) => b1.into_i64() < b2.into_i64(),
        }
    }

    /// ### [6.1.6.2.13 BigInt::equal ( x, y )](https://tc39.es/ecma262/#sec-numeric-types-bigint-equal)
    ///
    /// The abstract operation BigInt::equal takes arguments x (a BigInt) and y
    /// (a BigInt) and returns a Boolean.
    pub(crate) fn equal(
        agent: &impl Index<HeapBigInt<'a>, Output = BigIntHeapData>,
        x: Self,
        y: Self,
    ) -> bool {
        // 1. If ℝ(x) = ℝ(y), return true; otherwise return false.
        match (x, y) {
            (BigInt::BigInt(x), BigInt::BigInt(y)) => x == y || agent[x].data == agent[y].data,
            (BigInt::SmallBigInt(x), BigInt::SmallBigInt(y)) => x == y,
            _ => false,
        }
    }

    /// ### [6.1.6.2.18 BigInt::bitwiseAND ( x, y )](https://tc39.es/ecma262/#sec-numeric-types-bigint-bitwiseAND)
    ///
    /// The abstract operation BigInt::bitwiseAND takes arguments x (a BigInt)
    /// and y (a BigInt) and returns a BigInt.
    pub(crate) fn bitwise_and(agent: &mut Agent, x: Self, y: Self) -> Self {
        bigint_bitwise_op!(agent, x, y, BitAnd::bitand)
    }

    /// ### [6.1.6.2.19 BigInt::bitwiseXOR ( x, y )](https://tc39.es/ecma262/#sec-numeric-types-bigint-bitwiseXOR)
    ///
    /// The abstract operation BigInt::bitwiseXOR takes arguments x (a BigInt)
    /// and y (a BigInt) and returns a BigInt.
    pub(crate) fn bitwise_xor(agent: &mut Agent, x: Self, y: Self) -> Self {
        bigint_bitwise_op!(agent, x, y, BitXor::bitxor)
    }

    /// ### [6.1.6.2.20 BigInt::bitwiseOR ( x, y )](https://tc39.es/ecma262/#sec-numeric-types-bigint-bitwiseOR)
    ///
    /// The abstract operation BigInt::bitwiseOR takes arguments x (a BigInt)
    /// and y (a BigInt) and returns a BigInt.
    pub(crate) fn bitwise_or(agent: &mut Agent, x: Self, y: Self) -> Self {
        bigint_bitwise_op!(agent, x, y, BitOr::bitor)
    }

    // ### [6.1.6.2.21 BigInt::toString ( x, radix )](https://tc39.es/ecma262/#sec-numeric-types-bigint-tostring)
    pub(crate) fn to_string_radix_n<'gc>(
        agent: &mut Agent,
        x: Self,
        radix: u32,
        gc: NoGcScope<'gc, '_>,
    ) -> String<'gc> {
        String::from_string(
            agent,
            match x {
                BigInt::SmallBigInt(x) => with_radix!(
                    radix,
                    lexical::to_string_with_options::<_, RADIX>(
                        x.into_i64(),
                        &lexical::write_integer_options::STANDARD,
                    )
                )
                .to_ascii_lowercase(),
                BigInt::BigInt(x) => agent[x].data.to_str_radix(radix),
            },
            gc,
        )
    }

    // ### [6.1.6.2.21 BigInt::toString ( x, radix )](https://tc39.es/ecma262/#sec-numeric-types-bigint-tostring)
    pub(crate) fn to_string_radix_10<'gc>(
        agent: &mut Agent,
        x: Self,
        gc: NoGcScope<'gc, '_>,
    ) -> String<'gc> {
        String::from_string(
            agent,
            match x {
                BigInt::SmallBigInt(x) => x.into_i64().to_string(),
                BigInt::BigInt(x) => agent[x].data.to_string(),
            },
            gc,
        )
    }

    pub(crate) fn to_real(self, agent: &mut Agent) -> f64 {
        match self {
            BigInt::BigInt(heap_big_int) => {
                let mut value = 0f64;
                for (i, digits) in agent[heap_big_int].data.iter_u64_digits().enumerate() {
                    if i == 0 {
                        value += digits as f64;
                    } else {
                        value += ((digits as u128) << (i * 64)) as f64;
                    }
                }
                value
            }
            BigInt::SmallBigInt(small_big_int) => small_big_int.into_i64() as f64,
        }
    }
}

// SAFETY: Property implemented as a lifetime transmute.
unsafe impl Bindable for BigInt<'_> {
    type Of<'a> = BigInt<'a>;

    #[inline(always)]
    fn unbind(self) -> Self::Of<'static> {
        unsafe { core::mem::transmute::<Self, Self::Of<'static>>(self) }
    }

    #[inline(always)]
    fn bind<'a>(self, _gc: NoGcScope<'a, '_>) -> Self::Of<'a> {
        unsafe { core::mem::transmute::<Self, Self::Of<'a>>(self) }
    }
}

// Note: SmallInteger can be a number or BigInt.
// Hence there are no further impls here.
impl From<SmallInteger> for BigInt<'static> {
    fn from(value: SmallInteger) -> Self {
        BigInt::SmallBigInt(value.into())
    }
}

impl<'a> TryFrom<Value<'a>> for BigInt<'a> {
    type Error = ();
    fn try_from(value: Value<'a>) -> Result<Self, Self::Error> {
        match value {
            Value::BigInt(x) => Ok(BigInt::BigInt(x)),
            Value::SmallBigInt(x) => Ok(BigInt::SmallBigInt(x)),
            _ => Err(()),
        }
    }
}

impl<'a> TryFrom<Primitive<'a>> for BigInt<'a> {
    type Error = ();
    fn try_from(value: Primitive<'a>) -> Result<Self, Self::Error> {
        match value {
            Primitive::BigInt(x) => Ok(BigInt::BigInt(x)),
            Primitive::SmallBigInt(x) => Ok(BigInt::SmallBigInt(x)),
            _ => Err(()),
        }
    }
}

impl<'a> TryFrom<Numeric<'a>> for BigInt<'a> {
    type Error = ();
    fn try_from(value: Numeric<'a>) -> Result<Self, Self::Error> {
        match value {
            Numeric::BigInt(x) => Ok(BigInt::BigInt(x)),
            Numeric::SmallBigInt(x) => Ok(BigInt::SmallBigInt(x)),
            _ => Err(()),
        }
    }
}

impl<'a> From<BigInt<'a>> for Value<'a> {
    fn from(value: BigInt<'a>) -> Self {
        match value {
            BigInt::BigInt(x) => Value::BigInt(x.unbind()),
            BigInt::SmallBigInt(x) => Value::SmallBigInt(x),
        }
    }
}

impl<'a> From<BigInt<'a>> for Primitive<'a> {
    fn from(value: BigInt<'a>) -> Primitive<'a> {
        match value {
            BigInt::BigInt(x) => Primitive::BigInt(x.unbind()),
            BigInt::SmallBigInt(x) => Primitive::SmallBigInt(x),
        }
    }
}

impl<'a> From<BigInt<'a>> for Numeric<'a> {
    fn from(value: BigInt<'a>) -> Numeric<'a> {
        match value {
            BigInt::BigInt(x) => Numeric::BigInt(x),
            BigInt::SmallBigInt(x) => Numeric::SmallBigInt(x),
        }
    }
}

macro_rules! impl_value_from_n {
    ($size: ty) => {
        impl From<$size> for BigInt<'static> {
            fn from(value: $size) -> Self {
                BigInt::SmallBigInt(SmallBigInt(SmallInteger::from(value)))
            }
        }
    };
}

impl_value_from_n!(u8);
impl_value_from_n!(i8);
impl_value_from_n!(u16);
impl_value_from_n!(i16);
impl_value_from_n!(u32);
impl_value_from_n!(i32);

impl Index<HeapBigInt<'_>> for PrimitiveHeap<'_> {
    type Output = BigIntHeapData;

    fn index(&self, index: HeapBigInt<'_>) -> &Self::Output {
        &self.bigints[index]
    }
}

impl Index<HeapBigInt<'_>> for Agent {
    type Output = BigIntHeapData;

    fn index(&self, index: HeapBigInt<'_>) -> &Self::Output {
        &self.heap.bigints[index]
    }
}

impl IndexMut<HeapBigInt<'_>> for Agent {
    fn index_mut(&mut self, index: HeapBigInt<'_>) -> &mut Self::Output {
        &mut self.heap.bigints[index]
    }
}

impl Index<HeapBigInt<'_>> for Vec<Option<BigIntHeapData>> {
    type Output = BigIntHeapData;

    fn index(&self, index: HeapBigInt<'_>) -> &Self::Output {
        self.get(index.get_index())
            .expect("BigInt out of bounds")
            .as_ref()
            .expect("BigInt slot empty")
    }
}

impl IndexMut<HeapBigInt<'_>> for Vec<Option<BigIntHeapData>> {
    fn index_mut(&mut self, index: HeapBigInt<'_>) -> &mut Self::Output {
        self.get_mut(index.get_index())
            .expect("BigInt out of bounds")
            .as_mut()
            .expect("BigInt slot empty")
    }
}

impl<'a> CreateHeapData<BigIntHeapData, BigInt<'a>> for Heap {
    fn create(&mut self, data: BigIntHeapData) -> BigInt<'a> {
        self.bigints.push(Some(data));
        #[cfg(feature = "interleaved-gc")]
        {
            self.alloc_counter += core::mem::size_of::<Option<BigIntHeapData>>();
        }
        BigInt::BigInt(HeapBigInt(BigIntIndex::last(&self.bigints)))
    }
}

impl HeapMarkAndSweep for HeapBigInt<'static> {
    fn mark_values(&self, queues: &mut WorkQueues) {
        queues.bigints.push(*self);
    }

    fn sweep_values(&mut self, compactions: &CompactionLists) {
        compactions.bigints.shift_index(&mut self.0);
    }
}

impl Rootable for BigInt<'_> {
    type RootRepr = BigIntRootRepr;

    #[inline]
    fn to_root_repr(value: Self) -> Result<Self::RootRepr, HeapRootData> {
        match value {
            Self::BigInt(heap_big_int) => Err(HeapRootData::BigInt(heap_big_int.unbind())),
            Self::SmallBigInt(small_big_int) => Ok(Self::RootRepr::SmallBigInt(small_big_int)),
        }
    }

    #[inline]
    fn from_root_repr(value: &Self::RootRepr) -> Result<Self, HeapRootRef> {
        match *value {
            Self::RootRepr::SmallBigInt(small_big_int) => Ok(Self::SmallBigInt(small_big_int)),
            Self::RootRepr::HeapRef(heap_root_ref) => Err(heap_root_ref),
        }
    }

    #[inline]
    fn from_heap_ref(heap_ref: HeapRootRef) -> Self::RootRepr {
        Self::RootRepr::HeapRef(heap_ref)
    }

    #[inline]
    fn from_heap_data(heap_data: HeapRootData) -> Option<Self> {
        match heap_data {
            HeapRootData::BigInt(heap_big_int) => Some(Self::BigInt(heap_big_int)),
            _ => None,
        }
    }
}<|MERGE_RESOLUTION|>--- conflicted
+++ resolved
@@ -26,13 +26,9 @@
 };
 use core::ops::{Index, IndexMut, Neg};
 pub use data::BigIntHeapData;
-<<<<<<< HEAD
 use num_bigint::{Sign, ToBigInt};
 use std::ops::{BitAnd, BitOr, BitXor};
-=======
-use num_bigint::Sign;
 use operators::{left_shift_bigint, left_shift_i64, right_shift_bigint, right_shift_i64};
->>>>>>> 47934b17
 
 impl<'a> IntoValue<'a> for BigInt<'a> {
     fn into_value(self) -> Value<'a> {
