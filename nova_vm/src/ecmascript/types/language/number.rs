--- conflicted
+++ resolved
@@ -245,12 +245,7 @@
     }
 
     pub fn greater_than(self, agent: &mut Agent, y: Self) -> Value {
-<<<<<<< HEAD
         y.less_than(agent, self)
-=======
-        let x = self;
-        y.less_than(agent, x).into()
->>>>>>> 0ab696fb
     }
 
     /// 6.1.6.1.1 Number::unaryMinus ( x )
@@ -479,7 +474,6 @@
         );
 
         // 11. If ℝ(x) < ℝ(y), return true. Otherwise, return false.
-<<<<<<< HEAD
         Value::Boolean(match (x, y) {
             (Number::Number(x), Number::Number(y)) => agent.heap.get(x) < agent.heap.get(y),
             (Number::Number(x), Number::Integer(y)) => *agent.heap.get(x) < y.into_i64() as f64,
@@ -490,19 +484,6 @@
             (Number::Float(x), Number::Number(y)) => (x as f64) < *agent.heap.get(y),
             (Number::Float(x), Number::Integer(y)) => (x as f64) < y.into_i64() as f64,
             (Number::Float(x), Number::Float(y)) => x < y,
-=======
-        Some(match (x.into_value(), y.into_value()) {
-            (Value::Number(x), Value::Number(y)) => agent.heap.get(x) < agent.heap.get(y),
-            (Value::Number(x), Value::Integer(y)) => *agent.heap.get(x) < y.into_i64() as f64,
-            (Value::Number(x), Value::Float(y)) => *agent.heap.get(x) < y as f64,
-            (Value::Integer(x), Value::Number(y)) => (x.into_i64() as f64) < *agent.heap.get(y),
-            (Value::Integer(x), Value::Integer(y)) => x.into_i64() < y.into_i64(),
-            (Value::Integer(x), Value::Float(y)) => (x.into_i64() as f64) < y as f64,
-            (Value::Float(x), Value::Number(y)) => (x as f64) < *agent.heap.get(y),
-            (Value::Float(x), Value::Integer(y)) => (x as f64) < y.into_i64() as f64,
-            (Value::Float(x), Value::Float(y)) => x < y,
-            _ => unreachable!(),
->>>>>>> 0ab696fb
         })
     }
 
