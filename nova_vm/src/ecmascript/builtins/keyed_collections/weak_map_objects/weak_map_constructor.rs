--- conflicted
+++ resolved
@@ -2,32 +2,39 @@
 // License, v. 2.0. If a copy of the MPL was not distributed with this
 // file, You can obtain one at https://mozilla.org/MPL/2.0/.
 
-use std::hash::Hasher;
+use core::hash::Hasher;
 
 use ahash::AHasher;
 
-use crate::ecmascript::abstract_operations::operations_on_objects::{get, get_method, try_get};
-use crate::ecmascript::abstract_operations::testing_and_comparison::is_callable;
-use crate::ecmascript::builtins::array::ArrayHeap;
-use crate::ecmascript::builtins::keyed_collections::map_objects::map_constructor::add_entries_from_iterable;
-use crate::ecmascript::builtins::keyed_collections::map_objects::map_prototype::canonicalize_keyed_collection_key;
-use crate::ecmascript::builtins::ordinary::ordinary_create_from_constructor;
-use crate::ecmascript::builtins::weak_map::data::WeakMapData;
-use crate::ecmascript::builtins::weak_map::WeakMap;
-use crate::ecmascript::execution::agent::ExceptionType;
-use crate::ecmascript::execution::ProtoIntrinsics;
-use crate::ecmascript::types::{Function, IntoFunction, IntoValue};
-use crate::engine::context::GcScope;
-use crate::engine::TryResult;
-use crate::heap::{Heap, PrimitiveHeap, WellKnownSymbolIndexes};
 use crate::{
     ecmascript::{
+        abstract_operations::{
+            operations_on_objects::{get, get_method, try_get},
+            testing_and_comparison::is_callable,
+        },
         builders::builtin_function_builder::BuiltinFunctionBuilder,
-        builtins::{ArgumentsList, Behaviour, Builtin, BuiltinIntrinsicConstructor},
-        execution::{Agent, JsResult, RealmIdentifier},
-        types::{BUILTIN_STRING_MEMORY, IntoObject, Object, String, Value},
+        builtins::{
+            ArgumentsList, Behaviour, Builtin, BuiltinIntrinsicConstructor,
+            array::ArrayHeap,
+            keyed_collections::map_objects::{
+                map_constructor::add_entries_from_iterable,
+                map_prototype::canonicalize_keyed_collection_key,
+            },
+            ordinary::ordinary_create_from_constructor,
+            weak_map::{WeakMap, data::WeakMapData},
+        },
+        execution::{Agent, JsResult, ProtoIntrinsics, RealmIdentifier, agent::ExceptionType},
+        types::{
+            BUILTIN_STRING_MEMORY, Function, IntoFunction, IntoObject, IntoValue, Object, String,
+            Value,
+        },
     },
-    heap::IntrinsicConstructorIndexes,
+    engine::{
+        TryResult,
+        context::{Bindable, GcScope},
+        rootable::Scopable,
+    },
+    heap::{Heap, IntrinsicConstructorIndexes, PrimitiveHeap, WellKnownSymbolIndexes},
 };
 
 use super::weak_map_prototype::WeakMapPrototypeSet;
@@ -46,14 +53,18 @@
 }
 
 impl WeakMapConstructor {
-<<<<<<< HEAD
-    fn constructor(
+    fn constructor<'gc>(
         agent: &mut Agent,
         _: Value,
         arguments: ArgumentsList,
         new_target: Option<Object>,
-        mut gc: GcScope,
-    ) -> JsResult<Value> {
+        mut gc: GcScope<'gc, '_>,
+    ) -> JsResult<Value<'gc>> {
+        let nogc = gc.nogc();
+        let iterable = arguments.get(0).bind(nogc);
+        let no_iterable = iterable.is_undefined() || iterable.is_null();
+        let new_target = new_target.bind(nogc);
+
         // If NewTarget is undefined, throw a TypeError exception.
         let Some(new_target) = new_target else {
             return Err(agent.throw_exception_with_static_message(
@@ -64,76 +75,72 @@
         };
         let new_target = Function::try_from(new_target).unwrap();
         // 2. Let map be ? OrdinaryCreateFromConstructor(NewTarget, "%WeakMap.prototype%", « [[WeakMapData]] »).
+        // 4. If iterable is either undefined or null, return map.
+        if no_iterable {
+            return Ok(ordinary_create_from_constructor(
+                agent,
+                new_target.unbind(),
+                ProtoIntrinsics::WeakMap,
+                gc,
+            )?
+            .into_value());
+        }
+        let iterable = iterable.scope(agent, nogc);
         let mut map = WeakMap::try_from(ordinary_create_from_constructor(
             agent,
-            new_target,
+            new_target.unbind(),
             ProtoIntrinsics::WeakMap,
             gc.reborrow(),
         )?)
         .unwrap()
         .unbind()
         .bind(gc.nogc());
-        // 3. Set map.[[WeakMapData]] to a new empty List.
-        let iterable = arguments.get(0);
-        // 4. If iterable is either undefined or null, return map.
-        if iterable.is_undefined() || iterable.is_null() {
-            Ok(map.into_value())
+        // Note
+        // If the parameter iterable is present, it is expected to be an
+        // object that implements an @@iterator method that returns an
+        // iterator object that produces a two element array-like object
+        // whose first element is a value that will be used as a WeakMap key
+        // and whose second element is the value to associate with that
+        // key.
+
+        // 5. Let adder be ? Get(map, "set").
+        let adder = if let TryResult::Continue(adder) = try_get(
+            agent,
+            map.into_object().unbind(),
+            BUILTIN_STRING_MEMORY.set.to_property_key(),
+            gc.nogc(),
+        ) {
+            adder
         } else {
-            // Note
-            // If the parameter iterable is present, it is expected to be an
-            // object that implements an @@iterator method that returns an
-            // iterator object that produces a two element array-like object
-            // whose first element is a value that will be used as a WeakMap key
-            // and whose second element is the value to associate with that
-            // key.
-
-            // 5. Let adder be ? Get(map, "set").
-            let adder = if let TryResult::Continue(adder) = try_get(
+            let scoped_map = map.scope(agent, gc.nogc());
+            let adder = get(
                 agent,
                 map.into_object().unbind(),
                 BUILTIN_STRING_MEMORY.set.to_property_key(),
+                gc.reborrow(),
+            )?
+            .unbind();
+            let gc = gc.nogc();
+            map = scoped_map.get(agent).bind(gc);
+            adder
+        };
+        // 6. If IsCallable(adder) is false, throw a TypeError exception.
+        let Some(adder) = is_callable(adder, gc.nogc()) else {
+            return Err(agent.throw_exception_with_static_message(
+                ExceptionType::TypeError,
+                "WeakMap.prototype.set is not callable",
                 gc.nogc(),
-            ) {
-                adder
-            } else {
-                let scoped_map = map.scope(agent, gc.nogc());
-                let adder = get(
-                    agent,
-                    map.into_object().unbind(),
-                    BUILTIN_STRING_MEMORY.set.to_property_key(),
-                    gc.reborrow(),
-                )?;
-                map = scoped_map.get(agent).bind(gc.nogc());
-                adder
-            };
-            // 6. If IsCallable(adder) is false, throw a TypeError exception.
-            let Some(adder) = is_callable(adder, gc.nogc()) else {
-                return Err(agent.throw_exception_with_static_message(
-                    ExceptionType::TypeError,
-                    "WeakMap.prototype.set is not callable",
-                    gc.nogc(),
-                ));
-            };
-            // 7. Return ? AddEntriesFromIterable(map, iterable, adder).
-            add_entries_from_iterable_weak_map_constructor(
-                agent,
-                map.unbind(),
-                iterable,
-                adder.unbind(),
-                gc.reborrow(),
-            )
-            .map(|result| result.into_value())
-        }
-=======
-    fn constructor<'gc>(
-        _agent: &mut Agent,
-        _this_value: Value,
-        _arguments: ArgumentsList,
-        _new_target: Option<Object>,
-        _gc: GcScope<'gc, '_>,
-    ) -> JsResult<Value<'gc>> {
-        todo!()
->>>>>>> 1d1d5e5a
+            ));
+        };
+        // 7. Return ? AddEntriesFromIterable(map, iterable, adder).
+        add_entries_from_iterable_weak_map_constructor(
+            agent,
+            map.unbind(),
+            iterable.get(agent),
+            adder.unbind(),
+            gc,
+        )
+        .map(|result| result.into_value())
     }
 
     pub(crate) fn create_intrinsic(agent: &mut Agent, realm: RealmIdentifier) {
@@ -160,16 +167,18 @@
     mut gc: GcScope<'a, '_>,
 ) -> JsResult<WeakMap<'a>> {
     let mut target = target.bind(gc.nogc());
+    let mut iterable = iterable.bind(gc.nogc());
     let mut adder = adder.bind(gc.nogc());
     if let Function::BuiltinFunction(bf) = adder {
         if agent[bf].behaviour == WeakMapPrototypeSet::BEHAVIOUR {
             // Normal WeakMap.prototype.set
-            if let Value::Array(iterable) = iterable {
+            if let Value::Array(arr_iterable) = iterable {
+                let scoped_target = target.scope(agent, gc.nogc());
+                let scoped_iterable = arr_iterable.scope(agent, gc.nogc());
                 let scoped_adder = bf.scope(agent, gc.nogc());
-                let scoped_target = target.scope(agent, gc.nogc());
                 let using_iterator = get_method(
                     agent,
-                    iterable.into_value(),
+                    arr_iterable.into_value().unbind(),
                     WellKnownSymbolIndexes::Iterator.into(),
                     gc.reborrow(),
                 )?
@@ -185,6 +194,7 @@
                             .into_function(),
                     )
                 {
+                    let arr_iterable = scoped_iterable.get(agent).bind(gc.nogc());
                     let Heap {
                         elements,
                         arrays,
@@ -198,12 +208,12 @@
                     let primitive_heap = PrimitiveHeap::new(bigints, numbers, strings);
 
                     // Iterable uses the normal Array iterator of this realm.
-                    if iterable.len(&array_heap) == 0 {
+                    if arr_iterable.len(&array_heap) == 0 {
                         // Array iterator does not iterate empty arrays.
                         return Ok(scoped_target.get(agent).bind(gc.into_nogc()));
                     }
-                    if iterable.is_trivial(&array_heap)
-                        && iterable.as_slice(&array_heap).iter().all(|entry| {
+                    if arr_iterable.is_trivial(&array_heap)
+                        && arr_iterable.as_slice(&array_heap).iter().all(|entry| {
                             if let Some(Value::Array(entry)) = *entry {
                                 entry.len(&array_heap) == 2
                                     && entry.is_trivial(&array_heap)
@@ -214,7 +224,12 @@
                         })
                     {
                         // Trivial, dense array of trivial, dense arrays of two elements.
-                        let length = iterable.len(&array_heap);
+                        let target = target.unbind();
+                        let arr_iterable = arr_iterable.unbind();
+                        let gc = gc.into_nogc();
+                        let target = target.bind(gc);
+                        let arr_iterable = arr_iterable.bind(gc);
+                        let length = arr_iterable.len(&array_heap);
                         let WeakMapData {
                             keys,
                             values,
@@ -234,52 +249,43 @@
                             value.hash(&primitive_heap, &mut hasher);
                             hasher.finish()
                         };
-                        for entry in iterable.as_slice(&array_heap).iter() {
+                        for entry in arr_iterable.as_slice(&array_heap).iter() {
                             let Some(Value::Array(entry)) = *entry else {
                                 unreachable!()
                             };
                             let slice = entry.as_slice(&array_heap);
-                            if let Some(value) = slice[0] {
-                                if value.is_object() || value.is_symbol() {
-                                    let key = canonicalize_keyed_collection_key(numbers, value);
-                                    let key_hash = hasher(key);
-                                    let value = slice[1].unwrap();
-                                    let next_index = keys.len() as u32;
-                                    let entry = map_data.entry(
-                                        key_hash,
-                                        |hash_equal_index| {
-                                            keys[*hash_equal_index as usize].unwrap() == key
-                                        },
-                                        |index_to_hash| {
-                                            hasher(keys[*index_to_hash as usize].unwrap())
-                                        },
-                                    );
-                                    match entry {
-                                        hashbrown::hash_table::Entry::Occupied(occupied) => {
-                                            // We have duplicates in the array. Latter
-                                            // ones overwrite earlier ones.
-                                            let index = *occupied.get();
-                                            values[index as usize] = Some(value);
-                                        }
-                                        hashbrown::hash_table::Entry::Vacant(vacant) => {
-                                            vacant.insert(next_index);
-                                            keys.push(Some(key));
-                                            values.push(Some(value));
-                                        }
-                                    }
-                                } else {
-                                    return Err(agent.throw_exception_with_static_message(
-                                        ExceptionType::TypeError,
-                                        "WeakMap key must be an Object or Symbol",
-                                        gc.nogc(),
-                                    ));
+                            let key = canonicalize_keyed_collection_key(
+                                numbers,
+                                slice[0].unwrap().bind(gc),
+                            );
+                            let key_hash = hasher(key);
+                            let value = slice[1].unwrap().bind(gc);
+                            let next_index = keys.len() as u32;
+                            let entry = map_data.entry(
+                                key_hash,
+                                |hash_equal_index| keys[*hash_equal_index as usize].unwrap() == key,
+                                |index_to_hash| hasher(keys[*index_to_hash as usize].unwrap()),
+                            );
+                            match entry {
+                                hashbrown::hash_table::Entry::Occupied(occupied) => {
+                                    // We have duplicates in the array. Latter
+                                    // ones overwrite earlier ones.
+                                    let index = *occupied.get();
+                                    values[index as usize] = Some(value.unbind());
+                                }
+                                hashbrown::hash_table::Entry::Vacant(vacant) => {
+                                    vacant.insert(next_index);
+                                    keys.push(Some(key.unbind()));
+                                    values.push(Some(value.unbind()));
                                 }
                             }
                         }
-                        return Ok(scoped_target.get(agent).bind(gc.into_nogc()));
+                        return Ok(scoped_target.get(agent).bind(gc));
                     }
                 }
-                adder = scoped_adder.get(agent).bind(gc.nogc()).into_function();
+                let gc = gc.nogc();
+                iterable = scoped_iterable.get(agent).bind(gc).into_value();
+                adder = scoped_adder.get(agent).bind(gc).into_function();
             }
         }
     }
@@ -287,7 +293,7 @@
     Ok(WeakMap::try_from(add_entries_from_iterable(
         agent,
         target.into_object().unbind(),
-        iterable,
+        iterable.unbind(),
         adder.unbind(),
         gc,
     )?)
