--- conflicted
+++ resolved
@@ -406,24 +406,14 @@
         }
     }
 
-<<<<<<< HEAD
     Ok(Map::try_from(add_entries_from_iterable(
         agent,
         target.into_object().unbind(),
-        iterable,
+        iterable.unbind(),
         adder.unbind(),
         gc,
     )?)
     .unwrap())
-=======
-    add_entries_from_iterable(
-        agent,
-        target.unbind(),
-        iterable.unbind(),
-        adder.unbind(),
-        gc,
-    )
->>>>>>> 1d1d5e5a
 }
 
 /// ### [24.1.1.2 AddEntriesFromIterable ( target, iterable, adder )](https://tc39.es/ecma262/#sec-add-entries-from-iterable)
@@ -445,17 +435,9 @@
     iterable: Value,
     adder: Function,
     mut gc: GcScope<'a, '_>,
-<<<<<<< HEAD
 ) -> JsResult<Object<'a>> {
     let target = target.bind(gc.nogc()).scope(agent, gc.nogc());
     let adder = adder.bind(gc.nogc()).scope(agent, gc.nogc());
-=======
-) -> JsResult<Map<'a>> {
-    let nogc = gc.nogc();
-    let target = target.bind(nogc).scope(agent, nogc);
-    let iterable = iterable.bind(nogc);
-    let adder = adder.bind(nogc).scope(agent, nogc);
->>>>>>> 1d1d5e5a
     // 1. Let iteratorRecord be ? GetIterator(iterable, SYNC).
     let Some(IteratorRecord {
         iterator,
