--- conflicted
+++ resolved
@@ -3199,11 +3199,7 @@
         //   a. Return ? CompareArrayElements(x, y, comparator).
         // 5. Let sortedList be ? SortIndexedProperties(obj, len, SortCompare,
         // skip-holes).
-<<<<<<< HEAD
-        let sorted_list: Vec<Scoped<Value>> =
-=======
         let sorted_list =
->>>>>>> 2f5f5c77
             sort_indexed_properties::<true>(agent, obj.get(agent), len, comparator, gc.reborrow())
                 .unbind()?
                 .bind(gc.nogc());
@@ -3566,11 +3562,7 @@
         // called:
         //   a. Return ? CompareArrayElements(x, y, comparator).
         // 6. Let sortedList be ? SortIndexedProperties(O, len, SortCompare, read-through-holes).
-<<<<<<< HEAD
-        let sorted_list: Vec<Scoped<Value>> =
-=======
         let sorted_list =
->>>>>>> 2f5f5c77
             sort_indexed_properties::<false>(agent, o.get(agent), len, comparator, gc.reborrow())
                 .unbind()?;
         let gc = gc.into_nogc();
@@ -4526,10 +4518,6 @@
     // SortCompare. If any such call returns an abrupt completion, stop before
     // performing any further calls to SortCompare and return that Completion
     // Record.
-<<<<<<< HEAD
-
-=======
->>>>>>> 2f5f5c77
     let mut error: Option<JsError> = None;
     items.sort_by(|a, b| {
         if error.is_some() {
