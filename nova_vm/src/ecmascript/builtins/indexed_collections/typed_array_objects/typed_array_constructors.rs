// This Source Code Form is subject to the terms of the Mozilla Public
// License, v. 2.0. If a copy of the MPL was not distributed with this
// file, You can obtain one at https://mozilla.org/MPL/2.0/.

use crate::ecmascript::abstract_operations::operations_on_iterator_objects::{
    get_iterator_from_method, iterator_to_list,
};
use crate::ecmascript::abstract_operations::operations_on_objects::get_method;
use crate::ecmascript::abstract_operations::type_conversion::to_index;
use crate::ecmascript::builtins::indexed_collections::typed_array_objects::abstract_operations::{
    allocate_typed_array, initialize_typed_array_from_array_buffer,
    initialize_typed_array_from_array_like, initialize_typed_array_from_list,
    initialize_typed_array_from_typed_array,
};
use crate::ecmascript::builtins::typed_array::TypedArray;
use crate::ecmascript::builtins::ArrayBuffer;
use crate::ecmascript::execution::agent::ExceptionType;
use crate::ecmascript::types::{Function, IntoValue, PropertyKey, U8Clamped, Viewable};
use crate::engine::context::GcScope;
use crate::heap::WellKnownSymbolIndexes;
use crate::{
    ecmascript::{
        builders::{
            builtin_function_builder::BuiltinFunctionBuilder,
            ordinary_object_builder::OrdinaryObjectBuilder,
        },
        builtins::{ArgumentsList, Behaviour, Builtin, BuiltinIntrinsicConstructor},
        execution::{Agent, JsResult, RealmIdentifier},
        types::{IntoObject, Object, String, Value, BUILTIN_STRING_MEMORY},
    },
    heap::IntrinsicConstructorIndexes,
};

pub(crate) struct TypedArrayConstructors;

struct Int8ArrayConstructor;
impl Builtin for Int8ArrayConstructor {
    const NAME: String<'static> = BUILTIN_STRING_MEMORY.Int8Array;

    const LENGTH: u8 = 3;

    const BEHAVIOUR: Behaviour =
        Behaviour::Constructor(TypedArrayConstructors::int8_array_constructor);
}
impl BuiltinIntrinsicConstructor for Int8ArrayConstructor {
    const INDEX: IntrinsicConstructorIndexes = IntrinsicConstructorIndexes::Int8Array;
}
struct Uint8ArrayConstructor;
impl Builtin for Uint8ArrayConstructor {
    const NAME: String<'static> = BUILTIN_STRING_MEMORY.Uint8Array;

    const LENGTH: u8 = 3;

    const BEHAVIOUR: Behaviour =
        Behaviour::Constructor(TypedArrayConstructors::uint8_array_constructor);
}
impl BuiltinIntrinsicConstructor for Uint8ArrayConstructor {
    const INDEX: IntrinsicConstructorIndexes = IntrinsicConstructorIndexes::Uint8Array;
}
struct Uint8ClampedArrayConstructor;
impl Builtin for Uint8ClampedArrayConstructor {
    const NAME: String<'static> = BUILTIN_STRING_MEMORY.Uint8ClampedArray;

    const LENGTH: u8 = 3;

    const BEHAVIOUR: Behaviour =
        Behaviour::Constructor(TypedArrayConstructors::uint8_clamped_array_constructor);
}
impl BuiltinIntrinsicConstructor for Uint8ClampedArrayConstructor {
    const INDEX: IntrinsicConstructorIndexes = IntrinsicConstructorIndexes::Uint8ClampedArray;
}
struct Int16ArrayConstructor;
impl Builtin for Int16ArrayConstructor {
    const NAME: String<'static> = BUILTIN_STRING_MEMORY.Int16Array;

    const LENGTH: u8 = 3;

    const BEHAVIOUR: Behaviour =
        Behaviour::Constructor(TypedArrayConstructors::int16_array_constructor);
}
impl BuiltinIntrinsicConstructor for Int16ArrayConstructor {
    const INDEX: IntrinsicConstructorIndexes = IntrinsicConstructorIndexes::Int16Array;
}
struct Uint16ArrayConstructor;
impl Builtin for Uint16ArrayConstructor {
    const NAME: String<'static> = BUILTIN_STRING_MEMORY.Uint16Array;

    const LENGTH: u8 = 3;

    const BEHAVIOUR: Behaviour =
        Behaviour::Constructor(TypedArrayConstructors::uint16_array_constructor);
}
impl BuiltinIntrinsicConstructor for Uint16ArrayConstructor {
    const INDEX: IntrinsicConstructorIndexes = IntrinsicConstructorIndexes::Uint16Array;
}
struct Int32ArrayConstructor;
impl Builtin for Int32ArrayConstructor {
    const NAME: String<'static> = BUILTIN_STRING_MEMORY.Int32Array;

    const LENGTH: u8 = 3;

    const BEHAVIOUR: Behaviour =
        Behaviour::Constructor(TypedArrayConstructors::int32_array_constructor);
}
impl BuiltinIntrinsicConstructor for Int32ArrayConstructor {
    const INDEX: IntrinsicConstructorIndexes = IntrinsicConstructorIndexes::Int32Array;
}
struct Uint32ArrayConstructor;
impl Builtin for Uint32ArrayConstructor {
    const NAME: String<'static> = BUILTIN_STRING_MEMORY.Uint32Array;

    const LENGTH: u8 = 3;

    const BEHAVIOUR: Behaviour =
        Behaviour::Constructor(TypedArrayConstructors::uint32_array_constructor);
}
impl BuiltinIntrinsicConstructor for Uint32ArrayConstructor {
    const INDEX: IntrinsicConstructorIndexes = IntrinsicConstructorIndexes::Uint32Array;
}
struct BigInt64ArrayConstructor;
impl Builtin for BigInt64ArrayConstructor {
    const NAME: String<'static> = BUILTIN_STRING_MEMORY.BigInt64Array;

    const LENGTH: u8 = 3;

    const BEHAVIOUR: Behaviour =
        Behaviour::Constructor(TypedArrayConstructors::big_int64_array_constructor);
}
impl BuiltinIntrinsicConstructor for BigInt64ArrayConstructor {
    const INDEX: IntrinsicConstructorIndexes = IntrinsicConstructorIndexes::BigInt64Array;
}
struct BigUint64ArrayConstructor;
impl Builtin for BigUint64ArrayConstructor {
    const NAME: String<'static> = BUILTIN_STRING_MEMORY.BigUint64Array;

    const LENGTH: u8 = 3;

    const BEHAVIOUR: Behaviour =
        Behaviour::Constructor(TypedArrayConstructors::big_uint64_array_constructor);
}
impl BuiltinIntrinsicConstructor for BigUint64ArrayConstructor {
    const INDEX: IntrinsicConstructorIndexes = IntrinsicConstructorIndexes::BigUint64Array;
}
struct Float32ArrayConstructor;
impl Builtin for Float32ArrayConstructor {
    const NAME: String<'static> = BUILTIN_STRING_MEMORY.Float32Array;

    const LENGTH: u8 = 3;

    const BEHAVIOUR: Behaviour =
        Behaviour::Constructor(TypedArrayConstructors::float32_array_constructor);
}
impl BuiltinIntrinsicConstructor for Float32ArrayConstructor {
    const INDEX: IntrinsicConstructorIndexes = IntrinsicConstructorIndexes::Float32Array;
}
struct Float64ArrayConstructor;
impl Builtin for Float64ArrayConstructor {
    const NAME: String<'static> = BUILTIN_STRING_MEMORY.Float64Array;

    const LENGTH: u8 = 3;

    const BEHAVIOUR: Behaviour =
        Behaviour::Constructor(TypedArrayConstructors::float64_array_constructor);
}
impl BuiltinIntrinsicConstructor for Float64ArrayConstructor {
    const INDEX: IntrinsicConstructorIndexes = IntrinsicConstructorIndexes::Float64Array;
}

impl TypedArrayConstructors {
    fn int8_array_constructor(
<<<<<<< HEAD
        agent: &mut Agent,
        gc: GcScope<'_, '_>,
=======
        _agent: &mut Agent,
        _gc: GcScope<'_, '_>,
>>>>>>> fa140b86
        _this_value: Value,
        arguments: ArgumentsList,
        new_target: Option<Object>,
    ) -> JsResult<Value> {
        typed_array_constructor::<i8>(agent, gc, arguments, new_target)
    }

    fn uint8_array_constructor(
<<<<<<< HEAD
        agent: &mut Agent,
        gc: GcScope<'_, '_>,
=======
        _agent: &mut Agent,
        _gc: GcScope<'_, '_>,
>>>>>>> fa140b86
        _this_value: Value,
        arguments: ArgumentsList,
        new_target: Option<Object>,
    ) -> JsResult<Value> {
        typed_array_constructor::<u8>(agent, gc, arguments, new_target)
    }

    fn uint8_clamped_array_constructor(
<<<<<<< HEAD
        agent: &mut Agent,
        gc: GcScope<'_, '_>,
=======
        _agent: &mut Agent,
        _gc: GcScope<'_, '_>,
>>>>>>> fa140b86
        _this_value: Value,
        arguments: ArgumentsList,
        new_target: Option<Object>,
    ) -> JsResult<Value> {
        typed_array_constructor::<U8Clamped>(agent, gc, arguments, new_target)
    }

    fn int16_array_constructor(
<<<<<<< HEAD
        agent: &mut Agent,
        gc: GcScope<'_, '_>,
=======
        _agent: &mut Agent,
        _gc: GcScope<'_, '_>,
>>>>>>> fa140b86
        _this_value: Value,
        arguments: ArgumentsList,
        new_target: Option<Object>,
    ) -> JsResult<Value> {
        typed_array_constructor::<i16>(agent, gc, arguments, new_target)
    }

    fn uint16_array_constructor(
<<<<<<< HEAD
        agent: &mut Agent,
        gc: GcScope<'_, '_>,
=======
        _agent: &mut Agent,
        _gc: GcScope<'_, '_>,
>>>>>>> fa140b86
        _this_value: Value,
        arguments: ArgumentsList,
        new_target: Option<Object>,
    ) -> JsResult<Value> {
        typed_array_constructor::<u16>(agent, gc, arguments, new_target)
    }

    fn int32_array_constructor(
<<<<<<< HEAD
        agent: &mut Agent,
        gc: GcScope<'_, '_>,
=======
        _agent: &mut Agent,
        _gc: GcScope<'_, '_>,
>>>>>>> fa140b86
        _this_value: Value,
        arguments: ArgumentsList,
        new_target: Option<Object>,
    ) -> JsResult<Value> {
        typed_array_constructor::<i32>(agent, gc, arguments, new_target)
    }

    fn uint32_array_constructor(
<<<<<<< HEAD
        agent: &mut Agent,
        gc: GcScope<'_, '_>,
=======
        _agent: &mut Agent,
        _gc: GcScope<'_, '_>,
>>>>>>> fa140b86
        _this_value: Value,
        arguments: ArgumentsList,
        new_target: Option<Object>,
    ) -> JsResult<Value> {
        typed_array_constructor::<u32>(agent, gc, arguments, new_target)
    }

    fn big_int64_array_constructor(
<<<<<<< HEAD
        agent: &mut Agent,
        gc: GcScope<'_, '_>,
=======
        _agent: &mut Agent,
        _gc: GcScope<'_, '_>,
>>>>>>> fa140b86
        _this_value: Value,
        arguments: ArgumentsList,
        new_target: Option<Object>,
    ) -> JsResult<Value> {
        typed_array_constructor::<i64>(agent, gc, arguments, new_target)
    }

    fn big_uint64_array_constructor(
<<<<<<< HEAD
        agent: &mut Agent,
        gc: GcScope<'_, '_>,
=======
        _agent: &mut Agent,
        _gc: GcScope<'_, '_>,
>>>>>>> fa140b86
        _this_value: Value,
        arguments: ArgumentsList,
        new_target: Option<Object>,
    ) -> JsResult<Value> {
        typed_array_constructor::<u64>(agent, gc, arguments, new_target)
    }

    fn float32_array_constructor(
<<<<<<< HEAD
        agent: &mut Agent,
        gc: GcScope<'_, '_>,
=======
        _agent: &mut Agent,
        _gc: GcScope<'_, '_>,
>>>>>>> fa140b86
        _this_value: Value,
        arguments: ArgumentsList,
        new_target: Option<Object>,
    ) -> JsResult<Value> {
        typed_array_constructor::<f32>(agent, gc, arguments, new_target)
    }

    fn float64_array_constructor(
<<<<<<< HEAD
        agent: &mut Agent,
        gc: GcScope<'_, '_>,
=======
        _agent: &mut Agent,
        _gc: GcScope<'_, '_>,
>>>>>>> fa140b86
        _this_value: Value,
        arguments: ArgumentsList,
        new_target: Option<Object>,
    ) -> JsResult<Value> {
        typed_array_constructor::<f64>(agent, gc, arguments, new_target)
    }

    pub(crate) fn create_intrinsic(agent: &mut Agent, realm: RealmIdentifier) {
        let intrinsics = agent.get_realm(realm).intrinsics();
        let typed_array_constructor = intrinsics.typed_array().into_object();

        let int8_array_prototype = intrinsics.int8_array_prototype();
        let uint8_array_prototype = intrinsics.uint8_array_prototype();
        let uint8_clamped_array_prototype = intrinsics.uint8_clamped_array_prototype();
        let int16_array_prototype = intrinsics.int16_array_prototype();
        let uint16_array_prototype = intrinsics.uint16_array_prototype();
        let int32_array_prototype = intrinsics.int32_array_prototype();
        let uint32_array_prototype = intrinsics.uint32_array_prototype();
        let big_int64_array_prototype = intrinsics.big_int64_array_prototype();
        let big_uint64_array_prototype = intrinsics.big_uint64_array_prototype();
        let float32_array_prototype = intrinsics.float32_array_prototype();
        let float64_array_prototype = intrinsics.float64_array_prototype();

        BuiltinFunctionBuilder::new_intrinsic_constructor::<Int8ArrayConstructor>(agent, realm)
            .with_property_capacity(2)
            .with_prototype(typed_array_constructor)
            .with_property(|builder| {
                builder
                    .with_key(BUILTIN_STRING_MEMORY.BYTES_PER_ELEMENT.into())
                    .with_value_readonly(1.into())
                    .with_enumerable(false)
                    .with_configurable(false)
                    .build()
            })
            .with_prototype_property(int8_array_prototype.into_object())
            .build();

        BuiltinFunctionBuilder::new_intrinsic_constructor::<Uint8ArrayConstructor>(agent, realm)
            .with_property_capacity(2)
            .with_prototype(typed_array_constructor)
            .with_property(|builder| {
                builder
                    .with_key(BUILTIN_STRING_MEMORY.BYTES_PER_ELEMENT.into())
                    .with_value_readonly(1.into())
                    .with_enumerable(false)
                    .with_configurable(false)
                    .build()
            })
            .with_prototype_property(uint8_array_prototype.into_object())
            .build();

        BuiltinFunctionBuilder::new_intrinsic_constructor::<Uint8ClampedArrayConstructor>(
            agent, realm,
        )
        .with_property_capacity(2)
        .with_prototype(typed_array_constructor)
        .with_property(|builder| {
            builder
                .with_key(BUILTIN_STRING_MEMORY.BYTES_PER_ELEMENT.into())
                .with_value_readonly(1.into())
                .with_enumerable(false)
                .with_configurable(false)
                .build()
        })
        .with_prototype_property(uint8_clamped_array_prototype.into_object())
        .build();

        BuiltinFunctionBuilder::new_intrinsic_constructor::<Int16ArrayConstructor>(agent, realm)
            .with_property_capacity(2)
            .with_prototype(typed_array_constructor)
            .with_property(|builder| {
                builder
                    .with_key(BUILTIN_STRING_MEMORY.BYTES_PER_ELEMENT.into())
                    .with_value_readonly(2.into())
                    .with_enumerable(false)
                    .with_configurable(false)
                    .build()
            })
            .with_prototype_property(int16_array_prototype.into_object())
            .build();

        BuiltinFunctionBuilder::new_intrinsic_constructor::<Uint16ArrayConstructor>(agent, realm)
            .with_property_capacity(2)
            .with_prototype(typed_array_constructor)
            .with_property(|builder| {
                builder
                    .with_key(BUILTIN_STRING_MEMORY.BYTES_PER_ELEMENT.into())
                    .with_value_readonly(2.into())
                    .with_enumerable(false)
                    .with_configurable(false)
                    .build()
            })
            .with_prototype_property(uint16_array_prototype.into_object())
            .build();

        BuiltinFunctionBuilder::new_intrinsic_constructor::<Int32ArrayConstructor>(agent, realm)
            .with_property_capacity(2)
            .with_prototype(typed_array_constructor)
            .with_property(|builder| {
                builder
                    .with_key(BUILTIN_STRING_MEMORY.BYTES_PER_ELEMENT.into())
                    .with_value_readonly(4.into())
                    .with_enumerable(false)
                    .with_configurable(false)
                    .build()
            })
            .with_prototype_property(int32_array_prototype.into_object())
            .build();

        BuiltinFunctionBuilder::new_intrinsic_constructor::<Uint32ArrayConstructor>(agent, realm)
            .with_property_capacity(2)
            .with_prototype(typed_array_constructor)
            .with_property(|builder| {
                builder
                    .with_key(BUILTIN_STRING_MEMORY.BYTES_PER_ELEMENT.into())
                    .with_value_readonly(4.into())
                    .with_enumerable(false)
                    .with_configurable(false)
                    .build()
            })
            .with_prototype_property(uint32_array_prototype.into_object())
            .build();

        BuiltinFunctionBuilder::new_intrinsic_constructor::<BigInt64ArrayConstructor>(agent, realm)
            .with_property_capacity(2)
            .with_prototype(typed_array_constructor)
            .with_property(|builder| {
                builder
                    .with_key(BUILTIN_STRING_MEMORY.BYTES_PER_ELEMENT.into())
                    .with_value_readonly(8.into())
                    .with_enumerable(false)
                    .with_configurable(false)
                    .build()
            })
            .with_prototype_property(big_int64_array_prototype.into_object())
            .build();

        BuiltinFunctionBuilder::new_intrinsic_constructor::<BigUint64ArrayConstructor>(
            agent, realm,
        )
        .with_property_capacity(2)
        .with_prototype(typed_array_constructor)
        .with_property(|builder| {
            builder
                .with_key(BUILTIN_STRING_MEMORY.BYTES_PER_ELEMENT.into())
                .with_value_readonly(8.into())
                .with_enumerable(false)
                .with_configurable(false)
                .build()
        })
        .with_prototype_property(big_uint64_array_prototype.into_object())
        .build();

        BuiltinFunctionBuilder::new_intrinsic_constructor::<Float32ArrayConstructor>(agent, realm)
            .with_property_capacity(2)
            .with_prototype(typed_array_constructor)
            .with_property(|builder| {
                builder
                    .with_key(BUILTIN_STRING_MEMORY.BYTES_PER_ELEMENT.into())
                    .with_value_readonly(4.into())
                    .with_enumerable(false)
                    .with_configurable(false)
                    .build()
            })
            .with_prototype_property(float32_array_prototype.into_object())
            .build();

        BuiltinFunctionBuilder::new_intrinsic_constructor::<Float64ArrayConstructor>(agent, realm)
            .with_property_capacity(2)
            .with_prototype(typed_array_constructor)
            .with_property(|builder| {
                builder
                    .with_key(BUILTIN_STRING_MEMORY.BYTES_PER_ELEMENT.into())
                    .with_value_readonly(8.into())
                    .with_enumerable(false)
                    .with_configurable(false)
                    .build()
            })
            .with_prototype_property(float64_array_prototype.into_object())
            .build();
    }
}

pub(crate) struct TypedArrayPrototypes;
impl TypedArrayPrototypes {
    pub(crate) fn create_intrinsic(agent: &mut Agent, realm: RealmIdentifier) {
        let intrinsics = agent.get_realm(realm).intrinsics();
        let typed_array_prototype = intrinsics.typed_array_prototype();

        let int8_array_constructor = intrinsics.int8_array();
        let int8_array_prototype = intrinsics.int8_array_prototype();
        let uint8_array_constructor = intrinsics.uint8_array();
        let uint8_array_prototype = intrinsics.uint8_array_prototype();
        let uint8_clamped_array_constructor = intrinsics.uint8_clamped_array();
        let uint8_clamped_array_prototype = intrinsics.uint8_clamped_array_prototype();
        let int16_array_constructor = intrinsics.int16_array();
        let int16_array_prototype = intrinsics.int16_array_prototype();
        let uint16_array_constructor = intrinsics.uint16_array();
        let uint16_array_prototype = intrinsics.uint16_array_prototype();
        let int32_array_constructor = intrinsics.int32_array();
        let int32_array_prototype = intrinsics.int32_array_prototype();
        let uint32_array_constructor = intrinsics.uint32_array();
        let uint32_array_prototype = intrinsics.uint32_array_prototype();
        let big_int64_array_constructor = intrinsics.big_int64_array();
        let big_int64_array_prototype = intrinsics.big_int64_array_prototype();
        let big_uint64_array_constructor = intrinsics.big_uint64_array();
        let big_uint64_array_prototype = intrinsics.big_uint64_array_prototype();
        let float32_array_constructor = intrinsics.float32_array();
        let float32_array_prototype = intrinsics.float32_array_prototype();
        let float64_array_constructor = intrinsics.float64_array();
        let float64_array_prototype = intrinsics.float64_array_prototype();

        OrdinaryObjectBuilder::new_intrinsic_object(agent, realm, int8_array_prototype)
            .with_property_capacity(2)
            .with_prototype(typed_array_prototype)
            .with_property(|builder| {
                builder
                    .with_key(BUILTIN_STRING_MEMORY.BYTES_PER_ELEMENT.into())
                    .with_value_readonly(1.into())
                    .with_enumerable(false)
                    .with_configurable(false)
                    .build()
            })
            .with_constructor_property(int8_array_constructor)
            .build();

        OrdinaryObjectBuilder::new_intrinsic_object(agent, realm, uint8_array_prototype)
            .with_property_capacity(2)
            .with_prototype(typed_array_prototype)
            .with_property(|builder| {
                builder
                    .with_key(BUILTIN_STRING_MEMORY.BYTES_PER_ELEMENT.into())
                    .with_value_readonly(1.into())
                    .with_enumerable(false)
                    .with_configurable(false)
                    .build()
            })
            .with_constructor_property(uint8_array_constructor)
            .build();

        OrdinaryObjectBuilder::new_intrinsic_object(agent, realm, uint8_clamped_array_prototype)
            .with_property_capacity(2)
            .with_prototype(typed_array_prototype)
            .with_property(|builder| {
                builder
                    .with_key(BUILTIN_STRING_MEMORY.BYTES_PER_ELEMENT.into())
                    .with_value_readonly(1.into())
                    .with_enumerable(false)
                    .with_configurable(false)
                    .build()
            })
            .with_constructor_property(uint8_clamped_array_constructor)
            .build();

        OrdinaryObjectBuilder::new_intrinsic_object(agent, realm, int16_array_prototype)
            .with_property_capacity(2)
            .with_prototype(typed_array_prototype)
            .with_property(|builder| {
                builder
                    .with_key(BUILTIN_STRING_MEMORY.BYTES_PER_ELEMENT.into())
                    .with_value_readonly(2.into())
                    .with_enumerable(false)
                    .with_configurable(false)
                    .build()
            })
            .with_constructor_property(int16_array_constructor)
            .build();

        OrdinaryObjectBuilder::new_intrinsic_object(agent, realm, uint16_array_prototype)
            .with_property_capacity(2)
            .with_prototype(typed_array_prototype)
            .with_property(|builder| {
                builder
                    .with_key(BUILTIN_STRING_MEMORY.BYTES_PER_ELEMENT.into())
                    .with_value_readonly(2.into())
                    .with_enumerable(false)
                    .with_configurable(false)
                    .build()
            })
            .with_constructor_property(uint16_array_constructor)
            .build();

        OrdinaryObjectBuilder::new_intrinsic_object(agent, realm, int32_array_prototype)
            .with_property_capacity(2)
            .with_prototype(typed_array_prototype)
            .with_property(|builder| {
                builder
                    .with_key(BUILTIN_STRING_MEMORY.BYTES_PER_ELEMENT.into())
                    .with_value_readonly(4.into())
                    .with_enumerable(false)
                    .with_configurable(false)
                    .build()
            })
            .with_constructor_property(int32_array_constructor)
            .build();

        OrdinaryObjectBuilder::new_intrinsic_object(agent, realm, uint32_array_prototype)
            .with_property_capacity(2)
            .with_prototype(typed_array_prototype)
            .with_property(|builder| {
                builder
                    .with_key(BUILTIN_STRING_MEMORY.BYTES_PER_ELEMENT.into())
                    .with_value_readonly(4.into())
                    .with_enumerable(false)
                    .with_configurable(false)
                    .build()
            })
            .with_constructor_property(uint32_array_constructor)
            .build();

        OrdinaryObjectBuilder::new_intrinsic_object(agent, realm, big_int64_array_prototype)
            .with_property_capacity(2)
            .with_prototype(typed_array_prototype)
            .with_property(|builder| {
                builder
                    .with_key(BUILTIN_STRING_MEMORY.BYTES_PER_ELEMENT.into())
                    .with_value_readonly(8.into())
                    .with_enumerable(false)
                    .with_configurable(false)
                    .build()
            })
            .with_constructor_property(big_int64_array_constructor)
            .build();

        OrdinaryObjectBuilder::new_intrinsic_object(agent, realm, big_uint64_array_prototype)
            .with_property_capacity(2)
            .with_prototype(typed_array_prototype)
            .with_property(|builder| {
                builder
                    .with_key(BUILTIN_STRING_MEMORY.BYTES_PER_ELEMENT.into())
                    .with_value_readonly(8.into())
                    .with_enumerable(false)
                    .with_configurable(false)
                    .build()
            })
            .with_constructor_property(big_uint64_array_constructor)
            .build();

        OrdinaryObjectBuilder::new_intrinsic_object(agent, realm, float32_array_prototype)
            .with_property_capacity(2)
            .with_prototype(typed_array_prototype)
            .with_property(|builder| {
                builder
                    .with_key(BUILTIN_STRING_MEMORY.BYTES_PER_ELEMENT.into())
                    .with_value_readonly(4.into())
                    .with_enumerable(false)
                    .with_configurable(false)
                    .build()
            })
            .with_constructor_property(float32_array_constructor)
            .build();

        OrdinaryObjectBuilder::new_intrinsic_object(agent, realm, float64_array_prototype)
            .with_property_capacity(2)
            .with_prototype(typed_array_prototype)
            .with_property(|builder| {
                builder
                    .with_key(BUILTIN_STRING_MEMORY.BYTES_PER_ELEMENT.into())
                    .with_value_readonly(8.into())
                    .with_enumerable(false)
                    .with_configurable(false)
                    .build()
            })
            .with_constructor_property(float64_array_constructor)
            .build();
    }
}

/// ### [23.2.5.1 TypedArray ( ...args )](https://tc39.es/ecma262/#sec-typedarray)
#[inline(always)]
fn typed_array_constructor<T: Viewable>(
    agent: &mut Agent,
    mut gc: GcScope<'_, '_>,
    arguments: ArgumentsList,
    new_target: Option<Object>,
) -> JsResult<Value> {
    // 1. If NewTarget is undefined, throw a TypeError exception.
    let Some(new_target) = new_target else {
        return Err(agent.throw_exception_with_static_message(
            ExceptionType::TypeError,
            "calling a builtin TypedArray constructor without new is forbidden",
        ));
    };
    let new_target = Function::try_from(new_target).unwrap();

    // 2. Let constructorName be the String value of the Constructor Name value specified in Table 69 for this TypedArray constructor.
    // 3. Let proto be "%TypedArray.prototype%".
    let proto = T::PROTO;

    // 4. Let numberOfArgs be the number of elements in args.
    // 5. If numberOfArgs = 0, then
    if arguments.is_empty() {
        // a. Return ? AllocateTypedArray(constructorName, NewTarget, proto, 0).
        return allocate_typed_array::<T>(agent, gc.reborrow(), new_target, proto, Some(0))
            .map(|typed_array| typed_array.into_value());
    }

    // 6. Else,
    // a. Let firstArgument be args[0].
    let first_argument = arguments.get(0);

    // b. If firstArgument is an Object, then
    if first_argument.is_object() {
        // i. Let O be ? AllocateTypedArray(constructorName, NewTarget, proto).
        let o = allocate_typed_array::<T>(agent, gc.reborrow(), new_target, proto, None)?;

        // ii. If firstArgument has a [[TypedArrayName]] internal slot, then
        if let Ok(first_argument) = TypedArray::try_from(first_argument) {
            // 1. Perform ? InitializeTypedArrayFromTypedArray(O, firstArgument).
            match first_argument {
                TypedArray::Int8Array(_) => initialize_typed_array_from_typed_array::<T, i8>(
                    agent,
                    gc.reborrow(),
                    o,
                    first_argument,
                )?,
                TypedArray::Uint8Array(_) => initialize_typed_array_from_typed_array::<T, u8>(
                    agent,
                    gc.reborrow(),
                    o,
                    first_argument,
                )?,
                TypedArray::Uint8ClampedArray(_) => initialize_typed_array_from_typed_array::<
                    T,
                    U8Clamped,
                >(
                    agent, gc.reborrow(), o, first_argument
                )?,
                TypedArray::Int16Array(_) => initialize_typed_array_from_typed_array::<T, i16>(
                    agent,
                    gc.reborrow(),
                    o,
                    first_argument,
                )?,
                TypedArray::Uint16Array(_) => initialize_typed_array_from_typed_array::<T, u16>(
                    agent,
                    gc.reborrow(),
                    o,
                    first_argument,
                )?,
                TypedArray::Int32Array(_) => initialize_typed_array_from_typed_array::<T, i32>(
                    agent,
                    gc.reborrow(),
                    o,
                    first_argument,
                )?,
                TypedArray::Uint32Array(_) => initialize_typed_array_from_typed_array::<T, u32>(
                    agent,
                    gc.reborrow(),
                    o,
                    first_argument,
                )?,
                TypedArray::BigInt64Array(_) => initialize_typed_array_from_typed_array::<T, i64>(
                    agent,
                    gc.reborrow(),
                    o,
                    first_argument,
                )?,
                TypedArray::BigUint64Array(_) => initialize_typed_array_from_typed_array::<T, u64>(
                    agent,
                    gc.reborrow(),
                    o,
                    first_argument,
                )?,
                TypedArray::Float32Array(_) => initialize_typed_array_from_typed_array::<T, f32>(
                    agent,
                    gc.reborrow(),
                    o,
                    first_argument,
                )?,
                TypedArray::Float64Array(_) => initialize_typed_array_from_typed_array::<T, f64>(
                    agent,
                    gc.reborrow(),
                    o,
                    first_argument,
                )?,
            }
        } else if let Ok(first_argument) = ArrayBuffer::try_from(first_argument) {
            // iii. Else if firstArgument has an [[ArrayBufferData]] internal slot, then
            // 1. If numberOfArgs > 1, let byteOffset be args[1]; else let byteOffset be undefined.
            let byte_offset = if arguments.len() > 1 {
                Some(arguments.get(1))
            } else {
                None
            };

            // 2. If numberOfArgs > 2, let length be args[2]; else let length be undefined.
            let length = if arguments.len() > 2 {
                Some(arguments.get(2))
            } else {
                None
            };

            // 3. Perform ? InitializeTypedArrayFromArrayBuffer(O, firstArgument, byteOffset, length).
            initialize_typed_array_from_array_buffer::<T>(
                agent,
                gc.reborrow(),
                o,
                first_argument,
                byte_offset,
                length,
            )?;
        } else {
            // iv. Else,

            // 1. Assert: firstArgument is an Object and firstArgument does not have either a [[TypedArrayName]] or an [[ArrayBufferData]] internal slot.
            // 2. Let usingIterator be ? GetMethod(firstArgument, %Symbol.iterator%).
            let using_iterator = get_method(
                agent,
                gc.reborrow(),
                first_argument,
                PropertyKey::Symbol(WellKnownSymbolIndexes::Iterator.into()),
            )?;

            // 3. If usingIterator is not undefined, then
            if let Some(using_iterator) = using_iterator {
                // a. Let values be ? IteratorToList(? GetIteratorFromMethod(firstArgument, usingIterator)).
                let iterator_record = &get_iterator_from_method(
                    agent,
                    gc.reborrow(),
                    first_argument,
                    using_iterator,
                )?;
                let values = iterator_to_list(agent, gc.reborrow(), iterator_record)?;
                // b. Perform ? InitializeTypedArrayFromList(O, values).
                initialize_typed_array_from_list::<T>(agent, gc.reborrow(), o, values)?;
            } else {
                // 4. Else,
                // a. NOTE: firstArgument is not an iterable object, so assume it is already an array-like object.
                let first_argument = Object::try_from(first_argument).unwrap();
                // b. Perform ? InitializeTypedArrayFromArrayLike(O, firstArgument).
                initialize_typed_array_from_array_like::<T>(
                    agent,
                    gc.reborrow(),
                    o,
                    first_argument,
                )?;
            }
        }

        // v. Return O.
        return Ok(o.into_value());
    }

    // c. Else,
    // i. Assert: firstArgument is not an Object.
    assert!(!first_argument.is_object());

    // ii. Let elementLength be ? ToIndex(firstArgument).
    let element_length = to_index(agent, gc.reborrow(), first_argument)?;

    // iii. Return ? AllocateTypedArray(constructorName, NewTarget, proto, elementLength).
    allocate_typed_array::<T>(agent, gc, new_target, proto, Some(element_length as usize))
        .map(|typed_array| typed_array.into_value())
}<|MERGE_RESOLUTION|>--- conflicted
+++ resolved
@@ -168,13 +168,8 @@
 
 impl TypedArrayConstructors {
     fn int8_array_constructor(
-<<<<<<< HEAD
-        agent: &mut Agent,
-        gc: GcScope<'_, '_>,
-=======
-        _agent: &mut Agent,
-        _gc: GcScope<'_, '_>,
->>>>>>> fa140b86
+        agent: &mut Agent,
+        gc: GcScope<'_, '_>,
         _this_value: Value,
         arguments: ArgumentsList,
         new_target: Option<Object>,
@@ -183,13 +178,8 @@
     }
 
     fn uint8_array_constructor(
-<<<<<<< HEAD
-        agent: &mut Agent,
-        gc: GcScope<'_, '_>,
-=======
-        _agent: &mut Agent,
-        _gc: GcScope<'_, '_>,
->>>>>>> fa140b86
+        agent: &mut Agent,
+        gc: GcScope<'_, '_>,
         _this_value: Value,
         arguments: ArgumentsList,
         new_target: Option<Object>,
@@ -198,13 +188,8 @@
     }
 
     fn uint8_clamped_array_constructor(
-<<<<<<< HEAD
-        agent: &mut Agent,
-        gc: GcScope<'_, '_>,
-=======
-        _agent: &mut Agent,
-        _gc: GcScope<'_, '_>,
->>>>>>> fa140b86
+        agent: &mut Agent,
+        gc: GcScope<'_, '_>,
         _this_value: Value,
         arguments: ArgumentsList,
         new_target: Option<Object>,
@@ -213,13 +198,8 @@
     }
 
     fn int16_array_constructor(
-<<<<<<< HEAD
-        agent: &mut Agent,
-        gc: GcScope<'_, '_>,
-=======
-        _agent: &mut Agent,
-        _gc: GcScope<'_, '_>,
->>>>>>> fa140b86
+        agent: &mut Agent,
+        gc: GcScope<'_, '_>,
         _this_value: Value,
         arguments: ArgumentsList,
         new_target: Option<Object>,
@@ -228,13 +208,8 @@
     }
 
     fn uint16_array_constructor(
-<<<<<<< HEAD
-        agent: &mut Agent,
-        gc: GcScope<'_, '_>,
-=======
-        _agent: &mut Agent,
-        _gc: GcScope<'_, '_>,
->>>>>>> fa140b86
+        agent: &mut Agent,
+        gc: GcScope<'_, '_>,
         _this_value: Value,
         arguments: ArgumentsList,
         new_target: Option<Object>,
@@ -243,13 +218,8 @@
     }
 
     fn int32_array_constructor(
-<<<<<<< HEAD
-        agent: &mut Agent,
-        gc: GcScope<'_, '_>,
-=======
-        _agent: &mut Agent,
-        _gc: GcScope<'_, '_>,
->>>>>>> fa140b86
+        agent: &mut Agent,
+        gc: GcScope<'_, '_>,
         _this_value: Value,
         arguments: ArgumentsList,
         new_target: Option<Object>,
@@ -258,13 +228,8 @@
     }
 
     fn uint32_array_constructor(
-<<<<<<< HEAD
-        agent: &mut Agent,
-        gc: GcScope<'_, '_>,
-=======
-        _agent: &mut Agent,
-        _gc: GcScope<'_, '_>,
->>>>>>> fa140b86
+        agent: &mut Agent,
+        gc: GcScope<'_, '_>,
         _this_value: Value,
         arguments: ArgumentsList,
         new_target: Option<Object>,
@@ -273,13 +238,8 @@
     }
 
     fn big_int64_array_constructor(
-<<<<<<< HEAD
-        agent: &mut Agent,
-        gc: GcScope<'_, '_>,
-=======
-        _agent: &mut Agent,
-        _gc: GcScope<'_, '_>,
->>>>>>> fa140b86
+        agent: &mut Agent,
+        gc: GcScope<'_, '_>,
         _this_value: Value,
         arguments: ArgumentsList,
         new_target: Option<Object>,
@@ -288,13 +248,8 @@
     }
 
     fn big_uint64_array_constructor(
-<<<<<<< HEAD
-        agent: &mut Agent,
-        gc: GcScope<'_, '_>,
-=======
-        _agent: &mut Agent,
-        _gc: GcScope<'_, '_>,
->>>>>>> fa140b86
+        agent: &mut Agent,
+        gc: GcScope<'_, '_>,
         _this_value: Value,
         arguments: ArgumentsList,
         new_target: Option<Object>,
@@ -303,13 +258,8 @@
     }
 
     fn float32_array_constructor(
-<<<<<<< HEAD
-        agent: &mut Agent,
-        gc: GcScope<'_, '_>,
-=======
-        _agent: &mut Agent,
-        _gc: GcScope<'_, '_>,
->>>>>>> fa140b86
+        agent: &mut Agent,
+        gc: GcScope<'_, '_>,
         _this_value: Value,
         arguments: ArgumentsList,
         new_target: Option<Object>,
@@ -318,13 +268,8 @@
     }
 
     fn float64_array_constructor(
-<<<<<<< HEAD
-        agent: &mut Agent,
-        gc: GcScope<'_, '_>,
-=======
-        _agent: &mut Agent,
-        _gc: GcScope<'_, '_>,
->>>>>>> fa140b86
+        agent: &mut Agent,
+        gc: GcScope<'_, '_>,
         _this_value: Value,
         arguments: ArgumentsList,
         new_target: Option<Object>,
