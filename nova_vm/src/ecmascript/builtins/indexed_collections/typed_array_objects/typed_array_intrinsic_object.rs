--- conflicted
+++ resolved
@@ -379,12 +379,8 @@
     fn get_buffer(
         agent: &mut Agent,
         _gc: GcScope<'_, '_>,
-<<<<<<< HEAD
 
         this_value: Value,
-=======
-        _this_value: Value,
->>>>>>> fa140b86
         _: ArgumentsList,
     ) -> JsResult<Value> {
         // 1. Let O be the this value.
@@ -404,12 +400,8 @@
     fn get_byte_length(
         agent: &mut Agent,
         _gc: GcScope<'_, '_>,
-<<<<<<< HEAD
 
         this_value: Value,
-=======
-        _this_value: Value,
->>>>>>> fa140b86
         _: ArgumentsList,
     ) -> JsResult<Value> {
         // 1. Let O be the this value.
@@ -448,12 +440,8 @@
     fn get_byte_offset(
         agent: &mut Agent,
         _gc: GcScope<'_, '_>,
-<<<<<<< HEAD
 
         this_value: Value,
-=======
-        _this_value: Value,
->>>>>>> fa140b86
         _: ArgumentsList,
     ) -> JsResult<Value> {
         // 1. Let O be the this value.
@@ -501,12 +489,8 @@
     fn entries(
         agent: &mut Agent,
         _gc: GcScope<'_, '_>,
-<<<<<<< HEAD
 
         this_value: Value,
-=======
-        _this_value: Value,
->>>>>>> fa140b86
         _: ArgumentsList,
     ) -> JsResult<Value> {
         // 1. Let O be the this value.
@@ -624,12 +608,8 @@
     fn keys(
         agent: &mut Agent,
         _gc: GcScope<'_, '_>,
-<<<<<<< HEAD
 
         this_value: Value,
-=======
-        _this_value: Value,
->>>>>>> fa140b86
         _: ArgumentsList,
     ) -> JsResult<Value> {
         // 1. Let O be the this value.
@@ -655,12 +635,8 @@
     fn get_length(
         agent: &mut Agent,
         _gc: GcScope<'_, '_>,
-<<<<<<< HEAD
 
         this_value: Value,
-=======
-        _this_value: Value,
->>>>>>> fa140b86
         _: ArgumentsList,
     ) -> JsResult<Value> {
         // 1. Let O be the this value.
@@ -826,12 +802,8 @@
     fn values(
         agent: &mut Agent,
         _gc: GcScope<'_, '_>,
-<<<<<<< HEAD
 
         this_value: Value,
-=======
-        _this_value: Value,
->>>>>>> fa140b86
         _: ArgumentsList,
     ) -> JsResult<Value> {
         // 1. Let O be the this value.
@@ -861,12 +833,8 @@
     fn get_to_string_tag(
         _agent: &mut Agent,
         _gc: GcScope<'_, '_>,
-<<<<<<< HEAD
 
         this_value: Value,
-=======
-        _this_value: Value,
->>>>>>> fa140b86
         _: ArgumentsList,
     ) -> JsResult<Value> {
         // 1. Let O be the this value.
