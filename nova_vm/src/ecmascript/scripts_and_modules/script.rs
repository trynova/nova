--- conflicted
+++ resolved
@@ -22,11 +22,7 @@
     engine::{Executable, Vm},
     heap::{CompactionLists, HeapMarkAndSweep, WorkQueues},
 };
-<<<<<<< HEAD
 use ahash::AHashSet;
-use oxc_allocator::Allocator;
-=======
->>>>>>> fbfdfe88
 use oxc_ast::{
     ast::{BindingIdentifier, Program, VariableDeclarationKind},
     syntax_directed_operations::BoundNames,
