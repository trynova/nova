use super::OuterEnv;
use crate::ecmascript::{
    execution::{agent::ExceptionType, Agent, JsResult},
    types::{Object, Value},
};
use oxc_span::Atom;
use std::collections::HashMap;

/// ### [9.1.1.1 Declarative Environment Records](https://tc39.es/ecma262/#sec-declarative-environment-records)
///
/// A Declarative Environment Record is used to define the effect of ECMAScript
/// language syntactic elements such as FunctionDeclarations,
/// VariableDeclarations, and Catch clauses that directly associate identifier
/// bindings with ECMAScript language values.
#[derive(Debug)]
pub struct DeclarativeEnvironment {
    /// ### \[\[OuterEnv\]\]
    ///
    /// See [OuterEnv].
<<<<<<< HEAD
    pub(crate) outer_env: OuterEnv,
=======
    outer_env: OuterEnv,
>>>>>>> 7400d312

    /// The environment's bindings.
    bindings: HashMap<Atom, Binding>,
}

#[derive(Debug)]
struct Binding {
    value: Option<Value>,
    // TODO: Pack these into bitfields.
    strict: bool,
    mutable: bool,
    deletable: bool,
}

impl DeclarativeEnvironment {
    /// ### [9.1.2.2 NewDeclarativeEnvironment ( E )](https://tc39.es/ecma262/#sec-newdeclarativeenvironment)
    ///
    /// The abstract operation NewDeclarativeEnvironment takes argument E (an
    /// Environment Record or null) and returns a Declarative Environment Record.
    pub(crate) fn new(outer_env: OuterEnv) -> DeclarativeEnvironment {
        // 1. Let env be a new Declarative Environment Record containing no bindings.
        // 2. Set env.[[OuterEnv]] to E.
        // 3. Return env.
        DeclarativeEnvironment {
            outer_env,
            bindings: HashMap::new(),
        }
    }

<<<<<<< HEAD
=======
    /// ### \[\[OuterEnv\]\]
    ///
    /// See [OuterEnv].
    pub(crate) fn outer_env(&self) -> OuterEnv {
        self.outer_env.clone()
    }

>>>>>>> 7400d312
    /// ### [9.1.1.1.1 HasBinding ( N )](https://tc39.es/ecma262/#sec-declarative-environment-records-hasbinding-n)
    ///
    /// The HasBinding concrete method of a Declarative Environment Record
    /// envRec takes argument N (a String) and returns a normal completion
    /// containing a Boolean. It determines if the argument identifier is one of
    /// the identifiers bound by the record.
<<<<<<< HEAD
    pub fn has_binding(&self, name: &str) -> bool {
=======
    pub fn has_binding(&self, name: &Atom) -> bool {
>>>>>>> 7400d312
        // 1. If envRec has a binding for N, return true.
        // 2. Return false.
        self.bindings.contains_key(name)
    }

    /// ### [9.1.1.1.2 CreateMutableBinding ( N, D )](https://tc39.es/ecma262/#sec-declarative-environment-records-createmutablebinding-n-d)
    ///
    /// The CreateMutableBinding concrete method of a Declarative Environment
    /// Record envRec takes arguments N (a String) and D (a Boolean) and returns
    /// a normal completion containing UNUSED. It creates a new mutable binding
    /// for the name N that is uninitialized. A binding must not already exist
    /// in this Environment Record for N. If D is true, the new binding is
    /// marked as being subject to deletion.
    pub fn create_mutable_binding(&mut self, name: Atom, is_deletable: bool) {
        // 1. Assert: envRec does not already have a binding for N.
        debug_assert!(!self.has_binding(&name));

        // 2. Create a mutable binding in envRec for N and record that it is
        // uninitialized. If D is true, record that the newly created binding
        // may be deleted by a subsequent DeleteBinding call.
        self.bindings.insert(
            name,
            Binding {
                value: None,
                // TODO: Figure out how/if we should propagate this.
                strict: true,
                mutable: true,
                deletable: is_deletable,
            },
        );

        // 3. Return UNUSED.
    }

    /// ### [9.1.1.1.3 CreateImmutableBinding ( N, S )](https://tc39.es/ecma262/#sec-declarative-environment-records-createimmutablebinding-n-s)
    ///
    /// The CreateImmutableBinding concrete method of a Declarative Environment
    /// Record envRec takes arguments N (a String) and S (a Boolean) and returns
    /// a normal completion containing UNUSED. It creates a new immutable
    /// binding for the name N that is uninitialized. A binding must not already
    /// exist in this Environment Record for N. If S is true, the new binding is
    /// marked as a strict binding.
    pub(crate) fn create_immutable_binding(&mut self, name: Atom, is_strict: bool) {
        // 1. Assert: envRec does not already have a binding for N.
        debug_assert!(!self.has_binding(&name));

        // 2. Create an immutable binding in envRec for N and record that it is
        // uninitialized. If S is true, record that the newly created binding is
        // a strict binding.
        self.bindings.insert(
            name,
            Binding {
                value: None,
                strict: is_strict,
                mutable: false,
                deletable: false,
            },
        );

        // 3. Return UNUSED.
    }

    /// ### [9.1.1.1.4 InitializeBinding ( N, V )](https://tc39.es/ecma262/#sec-declarative-environment-records-initializebinding-n-v)
    ///
    /// The InitializeBinding concrete method of a Declarative Environment
    /// Record envRec takes arguments N (a String) and V (an ECMAScript language
    /// value) and returns a normal completion containing UNUSED. It is used to
    /// set the bound value of the current binding of the identifier whose name
    /// is N to the value V. An uninitialized binding for N must already exist.
    pub(crate) fn initialize_binding(&mut self, name: &Atom, value: Value) {
        // 1. Assert: envRec must have an uninitialized binding for N.
        let binding = self.bindings.get_mut(name).unwrap();

        // 2. Set the bound value for N in envRec to V.
        binding.value = Some(value);

        // TODO: 3. Record that the binding for N in envRec has been initialized.

        // 4. Return UNUSED.
    }

    /// ### [9.1.1.1.5 SetMutableBinding ( N, V, S )](https://tc39.es/ecma262/#sec-declarative-environment-records-setmutablebinding-n-v-s)
    ///
    /// The SetMutableBinding concrete method of a Declarative Environment
    /// Record envRec takes arguments N (a String), V (an ECMAScript language
    /// value), and S (a Boolean) and returns either a normal completion
    /// containing UNUSED or a throw completion. It attempts to change the bound
    /// value of the current binding of the identifier whose name is N to the
    /// value V. A binding for N normally already exists, but in rare cases it
    /// may not. If the binding is an immutable binding, a TypeError is thrown
    /// if S is true.
    pub(crate) fn set_mutable_binding(
        &mut self,
        agent: &mut Agent,
        name: Atom,
        value: Value,
        mut is_strict: bool,
    ) -> JsResult<()> {
        // 1. If envRec does not have a binding for N, then
        let Some(binding) = self.bindings.get_mut(&name) else {
            // a. If S is true, throw a ReferenceError exception.
            if is_strict {
                return Err(agent
                    .throw_exception(ExceptionType::ReferenceError, "Identifier is not defined."));
            }

            // b. Perform ! envRec.CreateMutableBinding(N, true).
            self.create_mutable_binding(name.clone(), true);

            // c. Perform ! envRec.InitializeBinding(N, V).
            self.initialize_binding(&name, value);

            // d. Return UNUSED.
            return Ok(());
        };

        // 2. If the binding for N in envRec is a strict binding, set S to true.
        if binding.strict {
            is_strict = true;
        }

        // 3. If the binding for N in envRec has not yet been initialized, then
        if binding.value.is_none() {
            // a. Throw a ReferenceError exception.
            return Err(
                agent.throw_exception(ExceptionType::ReferenceError, "Identifier is not defined.")
            );
        }

        // 4. Else if the binding for N in envRec is a mutable binding, then
        if binding.mutable {
            // a. Change its bound value to V.
            binding.value = Some(value);
        }
        // 5. Else,
        else {
            // a. Assert: This is an attempt to change the value of an immutable binding.
            debug_assert!(!binding.mutable);

            // b. If S is true, throw a TypeError exception.
            if is_strict {
                return Err(
                    agent.throw_exception(ExceptionType::TypeError, "Cannot assign to constant.")
                );
            }
        }

        // 6. Return UNUSED.
        Ok(())
    }

    /// ### [9.1.1.1.6 GetBindingValue ( N, S )](https://tc39.es/ecma262/#sec-declarative-environment-records-getbindingvalue-n-s)
    ///
    /// The GetBindingValue concrete method of a Declarative Environment Record
    /// envRec takes arguments N (a String) and S (a Boolean) and returns either
    /// a normal completion containing an ECMAScript language value or a throw
    /// completion. It returns the value of its bound identifier whose name is
    /// N. If the binding exists but is uninitialized a ReferenceError is
    /// thrown, regardless of the value of S.
    pub(crate) fn get_binding_value(
        &self,
        agent: &mut Agent,
        name: &Atom,
        _is_strict: bool,
    ) -> JsResult<Value> {
        // 1. Assert: envRec has a binding for N.
        let binding = self.bindings.get(name).unwrap();

        // 2. If the binding for N in envRec is an uninitialized binding, throw
        // a ReferenceError exception.
        let Some(value) = binding.value else {
            return Err(
                agent.throw_exception(ExceptionType::ReferenceError, "Identifier is not defined.")
            );
        };

        // 3. Return the value currently bound to N in envRec.
        Ok(value)
    }

    /// ### [9.1.1.1.7 DeleteBinding ( N )](https://tc39.es/ecma262/#sec-declarative-environment-records-deletebinding-n)
    ///
    /// The DeleteBinding concrete method of a Declarative Environment Record
    /// envRec takes argument N (a String) and returns a normal completion
    /// containing a Boolean. It can only delete bindings that have been
    /// explicitly designated as being subject to deletion.
    pub(crate) fn delete_binding(&mut self, name: &Atom) -> bool {
        // 1. Assert: envRec has a binding for N.
        let binding = self.bindings.get(name).unwrap();

        // 2. If the binding for N in envRec cannot be deleted, return false.
        if !binding.deletable {
            return false;
        }

        // 3. Remove the binding for N from envRec.
        self.bindings.remove(name);

        // 4. Return true.
        true
    }

    /// ### [9.1.1.1.8 HasThisBinding ( )](https://tc39.es/ecma262/#sec-declarative-environment-records-hasthisbinding)
    ///
    /// The HasThisBinding concrete method of a Declarative Environment Record
    /// envRec takes no arguments and returns false.
    pub(crate) fn has_this_binding(&self) -> bool {
        // 1. Return false.
        false
    }

    /// ### [9.1.1.1.9 HasSuperBinding ( )](https://tc39.es/ecma262/#sec-declarative-environment-records-hassuperbinding)
    ///
    /// The HasSuperBinding concrete method of a Declarative Environment Record
    /// envRec takes no arguments and returns false.
    pub(crate) fn has_super_binding(&self) -> bool {
        // 1. Return false.
        false
    }

    /// ### [9.1.1.1.10 WithBaseObject ( )](https://tc39.es/ecma262/#sec-declarative-environment-records-withbaseobject)
    ///
    /// The WithBaseObject concrete method of a Declarative Environment Record
    /// envRec takes no arguments and returns undefined.
    pub(crate) fn with_base_object(&self) -> Option<Object> {
        // 1. Return undefined.
        None
    }
}<|MERGE_RESOLUTION|>--- conflicted
+++ resolved
@@ -17,11 +17,7 @@
     /// ### \[\[OuterEnv\]\]
     ///
     /// See [OuterEnv].
-<<<<<<< HEAD
     pub(crate) outer_env: OuterEnv,
-=======
-    outer_env: OuterEnv,
->>>>>>> 7400d312
 
     /// The environment's bindings.
     bindings: HashMap<Atom, Binding>,
@@ -51,27 +47,13 @@
         }
     }
 
-<<<<<<< HEAD
-=======
-    /// ### \[\[OuterEnv\]\]
-    ///
-    /// See [OuterEnv].
-    pub(crate) fn outer_env(&self) -> OuterEnv {
-        self.outer_env.clone()
-    }
-
->>>>>>> 7400d312
     /// ### [9.1.1.1.1 HasBinding ( N )](https://tc39.es/ecma262/#sec-declarative-environment-records-hasbinding-n)
     ///
     /// The HasBinding concrete method of a Declarative Environment Record
     /// envRec takes argument N (a String) and returns a normal completion
     /// containing a Boolean. It determines if the argument identifier is one of
     /// the identifiers bound by the record.
-<<<<<<< HEAD
-    pub fn has_binding(&self, name: &str) -> bool {
-=======
     pub fn has_binding(&self, name: &Atom) -> bool {
->>>>>>> 7400d312
         // 1. If envRec has a binding for N, return true.
         // 2. Return false.
         self.bindings.contains_key(name)
