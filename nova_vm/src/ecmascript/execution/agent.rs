--- conflicted
+++ resolved
@@ -22,10 +22,7 @@
     heap::{heap_gc::heap_gc, CreateHeapData},
     Heap,
 };
-<<<<<<< HEAD
-=======
-use std::{any::Any, collections::HashMap};
->>>>>>> b8342e07
+use std::any::Any;
 
 #[derive(Debug, Default)]
 pub struct Options {
