--- conflicted
+++ resolved
@@ -54,17 +54,6 @@
                     promise_resolving_functions::PromiseResolvingFunctionHeapData,
                 },
             },
-<<<<<<< HEAD
-            map::data::MapHeapData,
-            module::data::ModuleHeapData,
-            primitive_objects::PrimitiveObjectHeapData,
-            promise::data::PromiseHeapData,
-            proxy::data::ProxyHeapData,
-            set::data::SetHeapData,
-        },
-        builtins::{
-=======
->>>>>>> 4ca0f921
             embedder_object::data::EmbedderObjectHeapData,
             error::ErrorHeapData,
             finalization_registry::data::FinalizationRegistryHeapData,
