--- conflicted
+++ resolved
@@ -42,16 +42,6 @@
     weak_map::data::WeakMapHeapData, weak_ref::data::WeakRefHeapData,
     weak_set::data::WeakSetHeapData,
 };
-<<<<<<< HEAD
-use crate::ecmascript::{
-    builtins::{
-        control_abstraction_objects::{
-            async_function_objects::await_reaction::AwaitReaction,
-            generator_objects::GeneratorHeapData,
-            promise_objects::promise_abstract_operations::{
-                promise_reaction_records::PromiseReactionRecord,
-                promise_resolving_functions::PromiseResolvingFunctionHeapData,
-=======
 use crate::{
     ecmascript::{
         builtins::{
@@ -79,7 +69,6 @@
             keyed_collections::{
                 map_objects::map_iterator_objects::map_iterator::MapIteratorHeapData,
                 set_objects::set_iterator_objects::set_iterator::SetIteratorHeapData,
->>>>>>> fb83620d
             },
             ArrayHeapData,
         },
